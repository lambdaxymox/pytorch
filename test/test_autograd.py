--- conflicted
+++ resolved
@@ -5448,9 +5448,28 @@
         gc.collect()
         self.assertTrue(ref.expired())
 
-<<<<<<< HEAD
+    def test_input_buffer_accum(self):
+        leaf = torch.rand(2, 2, requires_grad=True)
+
+        # An op that returns sparse gradients
+        ind = torch.tensor([[0, 0]], dtype=torch.long)
+        out2 = leaf.gather(0, ind, sparse_grad=True)
+
+        # An op that returns the gradients as-is
+        out1 = leaf.clone()
+
+        grad_out1_original = torch.rand_like(out1)
+        grad_out1 = grad_out1_original.clone()
+        grad_out2 = torch.rand_like(out2)
+
+        torch.autograd.backward((out1, out2), (grad_out1, grad_out2))
+
+        # Given gradients should not be modified inplace
+        self.assertEqual(grad_out1, grad_out1_original)
+
     def test_no_unnecessary_unwrapping(self):
-        a = torch.ones(5, requires_grad=True)
+        a = torch.randn(5, requires_grad=True)
+        a_orig = a.detach().clone()
         b = a * a
         c = a * b
 
@@ -5467,27 +5486,8 @@
         with self.assertRaisesRegex(RuntimeError, "after they have already been freed"):
             c.grad_fn._saved_self
 
-        self.assertEqual(a, torch.ones(5))
-=======
-    def test_input_buffer_accum(self):
-        leaf = torch.rand(2, 2, requires_grad=True)
-
-        # An op that returns sparse gradients
-        ind = torch.tensor([[0, 0]], dtype=torch.long)
-        out2 = leaf.gather(0, ind, sparse_grad=True)
-
-        # An op that returns the gradients as-is
-        out1 = leaf.clone()
-
-        grad_out1_original = torch.rand_like(out1)
-        grad_out1 = grad_out1_original.clone()
-        grad_out2 = torch.rand_like(out2)
-
-        torch.autograd.backward((out1, out2), (grad_out1, grad_out2))
-
-        # Given gradients should not be modified inplace
-        self.assertEqual(grad_out1, grad_out1_original)
->>>>>>> 369efaef
+        # a is left untouched
+        self.assertEqual(a, a_orig)
 
 
 def index_perm_variable(shape, max_indices):
@@ -7400,9 +7400,7 @@
         class FixedGradientFunction(Function):
             @staticmethod
             def forward(ctx, x, grad_x):
-                # this is needed because of https://github.com/pytorch/pytorch/issues/59828
-                # remove when fixed
-                ctx.save_for_backward(grad_x.clone())
+                ctx.save_for_backward(grad_x)
                 return x
 
             @staticmethod
