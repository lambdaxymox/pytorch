from __future__ import absolute_import, division, print_function, unicode_literals

import copy
import itertools
import warnings

import torch
import torch.nn as nn
import torch.nn.intrinsic as nni
import torch.nn.quantized as nnq

from .default_mappings import (DEFAULT_DYNAMIC_MODULE_MAPPING,
                               DEFAULT_MODULE_MAPPING,
                               DEFAULT_QAT_MODULE_MAPPING,
                               DEFAULT_QCONFIG_PROPAGATE_WHITE_LIST)
from .stubs import DeQuantStub, QuantWrapper
from .qconfig import default_dynamic_qconfig, float16_dynamic_qconfig

def _propagate_qconfig_helper(module, qconfig_dict, white_list=None,
                              qconfig_parent=None, prefix=''):
    r"""This is a helper function for `propagate_qconfig_`

    Args:
        module: input module
        qconfig_dict: dictionary that maps from name of submodule to quantization
                     configuration
        white_list: list of quantizable modules
        qconfig_parent: quantization config of parent module, we will fallback to
                       this config when there is no specified config for current
                       module
        prefix: corresponding prefix of the current module, used as key in
                qconfig_dict

    Return:
        None, module is modified inplace with qconfig attached
    """
    # TODO: Add test
    if white_list is None:
        white_list = DEFAULT_QCONFIG_PROPAGATE_WHITE_LIST

    module_qconfig = qconfig_dict.get(type(module), qconfig_parent)
    module_qconfig = qconfig_dict.get(prefix, module_qconfig)
    module_qconfig = getattr(module, 'qconfig', module_qconfig)

    if type(module) in white_list:
        module.qconfig = module_qconfig
    for name, child in module.named_children():
        module_prefix = prefix + '.' + name if prefix else name
        _propagate_qconfig_helper(child, qconfig_dict, white_list,
                                  module_qconfig, module_prefix)

# TODO(jerryzh): expose white_list
def propagate_qconfig_(module, qconfig_dict=None, white_list=None):
    r"""Propagate qconfig through the module hierarchy and assign `qconfig`
    attribute on each leaf module

    Args:
        module: input module
        qconfig_dict: dictionary that maps from name or type of submodule to
            quantization configuration, qconfig applies to all submodules of a
            given module unless qconfig for the submodules are specified (when
            the submodule already has qconfig attribute)

    Return:
        None, module is modified inplace with qconfig attached
    """
    if qconfig_dict is None:
        qconfig_dict = {}
    _propagate_qconfig_helper(module, qconfig_dict, white_list)

def _observer_forward_hook(self, input, output):
    r"""Forward hook that calls observer on the output
    """
    return self.activation_post_process(output)

def _observer_forward_pre_hook(self, input):
    # print(input[0].size())
    self.activation_pre_process(input[0])
    return None

def add_observer_(module, non_leaf_module_list=None, device=None, prehook=None):
    r"""Add observer for the leaf child of the module.

    This function insert observer module to all leaf child module that
    has a valid qconfig attribute.

    Args:
        module: input module with qconfig attributes for all the leaf modules that we want to quantize
        device: parent device, if any
        non_leaf_module_list: list of non-leaf modules we want to add observer

    Return:
        None, module is modified inplace with added observer modules and forward_hooks
    """
    # respect device affinity when adding observers
    if device is None:
        devices = get_unique_devices_(module)
        assert len(devices) <= 1, (
            "add_observer_ only works with cpu or single-device CUDA modules, "
            "but got devices {}".format(devices)
        )
        device = next(iter(devices)) if len(devices) > 0 else None

    for child in module.children():
        if type(child) == nnq.FloatFunctional or type(child) == nnq.QFunctional:
            if hasattr(child, 'qconfig') and child.qconfig is not None:
                activation = child.qconfig.activation()
                if device is not None:
                    activation.to(device)
                child.activation_post_process = activation
        elif non_leaf_module_list is not None and type(child) in non_leaf_module_list:
            if hasattr(child, 'qconfig') and child.qconfig is not None:
                child.add_module('activation_post_process', child.qconfig.activation())
                child.register_forward_hook(_observer_forward_hook)
        else:
            add_observer_(child, non_leaf_module_list, device, prehook)

    # Insert observers only for leaf nodes, note that this observer is for
    # the output of the module, for input QuantStub will observe them
    if hasattr(module, 'qconfig') and module.qconfig is not None and \
       len(module._modules) == 0 and not isinstance(module, torch.nn.Sequential):
        # observer and hook will be gone after we swap the module
        activation = module.qconfig.activation()
        if device is not None:
            activation.to(device)
        module.add_module('activation_post_process', activation)
<<<<<<< HEAD
        module.register_forward_hook(_observer_forward_hook)
    elif hasattr(module, 'qconfig') and module.qconfig is not None and \
        len(module._modules) == 1 and ('_packed_params' in module._modules):
        activation = module.qconfig.activation()
        if device is not None:
            activation.to(device)
        module.add_module('activation_post_process', activation)
        module.register_forward_hook(_observer_forward_hook)
    # print(type(module), prehook)


    if (prehook is not None) and (not isinstance(module, torch.nn.Sequential)):
        if len(module._modules) == 0 or (len(module._modules) == 1 and \
        ('activation_post_process' in module._modules) or ('_packed_params' in module._modules)):
            module.add_module('activation_pre_process', prehook())
            module.register_forward_pre_hook(_observer_forward_pre_hook)
=======
        # Register observer as the first entry in the hook list
        # All post forward hooks are preserved and will be executed after the observer before convert
        handle = module.register_forward_hook(_observer_forward_hook)
        module._forward_hooks.move_to_end(handle.id, last=False)
>>>>>>> 04320a47

def get_unique_devices_(module):
    return {p.device for p in module.parameters()} | \
        {p.device for p in module.buffers()}

def add_quant_dequant(module):
    r"""Wrap the leaf child module in QuantWrapper if it has a valid qconfig
    Note that this function will modify the children of module inplace and it
    can return a new module which wraps the input module as well.

    Args:
        module: input module with qconfig attributes for all the leaf modules
        that we want to quantize

    Return:
        Either the inplace modified module with submodules wrapped in
        `QuantWrapper` based on qconfig or a new `QuantWrapper` module which
        wraps the input module, the latter case only happens when the input
        module is a leaf module and we want to quantize it.
    """
    if len(module._modules) == 0 and hasattr(module, 'qconfig') and module.qconfig:
        return QuantWrapper(module)

    for name, child in module.named_children():
        module._modules[name] = add_quant_dequant(child)
    return module

def prepare(model, inplace=False, white_list=DEFAULT_QCONFIG_PROPAGATE_WHITE_LIST, observer_non_leaf_module_list=None, prehook=None):
    r"""Prepares a copy of the model for quantization calibration or quantization-aware training.

    Quantization configuration should be assigned preemptively
    to individual submodules in `.qconfig` attribute.

    The model will be attached with observer or fake quant modules, and qconfig
    will be propagated.

    Args:
        model: input model to be modified in-place
        inplace: carry out model transformations in-place, the original module is mutated
        white_list: list of quantizable modules
        observer_non_leaf_module_list: list of non-leaf modules we want to add observer
    """
    if not inplace:
        model = copy.deepcopy(model)
    propagate_qconfig_(model, qconfig_dict=None, white_list=white_list)
    # for name, mod in model.named_modules():
    #     print(getattr(model, 'qconfig', None))
    # print("checking to see if qconfigs propagated")
    # print("prehook: ", prehook)

    # sanity check common API misusage
    if not any(hasattr(m, 'qconfig') and m.qconfig for m in model.modules()):
        warnings.warn("None of the submodule got qconfig applied. Make sure you "
                      "passed correct configuration through `qconfig_dict` or "
                      "by assigning the `.qconfig` attribute directly on submodules")

    add_observer_(model, observer_non_leaf_module_list, prehook=prehook)
    return model

def _remove_qconfig(module):
    r"""Clean up the qconfig left in the module so that new qconfig can be
    propagated.

    Args:
        module: module to be cleaned up
    """
    for child in module.children():
        _remove_qconfig(child)

    if hasattr(module, "qconfig"):
        del module.qconfig

def quantize(model, run_fn, run_args, mapping=None, inplace=False):
    r"""Quantize the input float model with post training static quantization.

    First it will prepare the model for calibration, then it calls
    `run_fn` which will run the calibration step, after that we will
    convert the model to a quantized model.

    Args:
        model: input float model
        run_fn: a calibration function for calibrating the prepared model
        run_args: positional arguments for `run_fn`
        inplace: carry out model transformations in-place, the original module is mutated
        mapping: correspondence between original module types and quantized counterparts

    Return:
        Quantized model.
    """
    if mapping is None:
        mapping = DEFAULT_MODULE_MAPPING
    if not inplace:
        model = copy.deepcopy(model)
    model.eval()
    prepare(model, inplace=True)
    run_fn(model, run_args)
    convert(model, mapping, inplace=True)
    _remove_qconfig(model)
    return model

def quantize_dynamic(model, qconfig_spec=None, dtype=torch.qint8,
                     mapping=None, inplace=False):
    r"""Converts a float model to dynamic (i.e. weights-only) quantized model.

    Replaces specified modules with dynamic weight-only quantized versions and output the quantized model.

    For simplest usage provide `dtype` argument that can be float16 or qint8. Weight-only quantization
    by default is performed for layers with large weights size - i.e. Linear and RNN variants.

    Fine grained control is possible with `qconfig` and `mapping` that act similarly to `quantize()`.
    If `qconfig` is provided, the `dtype` argument is ignored.

    Args:
        module: input model
        qconfig_spec: Either:

            - A dictionary that maps from name or type of submodule to quantization
              configuration, qconfig applies to all submodules of a given
              module unless qconfig for the submodules are specified (when the
              submodule already has qconfig attribute). Entries in the dictionary
              need to be QConfigDynamic instances.

            - A set of types and/or submodule names to apply dynamic quantization to,
              in which case the `dtype` argument is used to specify the bit-width

        inplace: carry out model transformations in-place, the original module is mutated
        mapping: maps type of a submodule to a type of corresponding dynamically quantized version
            with which the submodule needs to be replaced

    """
    if qconfig_spec is None:
        if dtype == torch.qint8:
            qconfig_spec = {
                nn.Linear : default_dynamic_qconfig,
                nn.LSTM : default_dynamic_qconfig,
                nn.GRU : default_dynamic_qconfig,
                nn.LSTMCell : default_dynamic_qconfig,
                nn.RNNCell : default_dynamic_qconfig,
                nn.GRUCell : default_dynamic_qconfig,
            }
        elif dtype == torch.float16:
            qconfig_spec = {
                nn.Linear : float16_dynamic_qconfig,
                nn.LSTM : float16_dynamic_qconfig,
                nn.GRU : float16_dynamic_qconfig,
                nn.LSTMCell : float16_dynamic_qconfig,
                nn.RNNCell : float16_dynamic_qconfig,
                nn.GRUCell : float16_dynamic_qconfig,
            }
        else:
            raise ValueError(
                "Don't know how to quantize with default settings for {}. Provide full qconfig please".format(dtype))
    elif isinstance(qconfig_spec, set):
        if dtype is torch.qint8:
            default_qconfig = default_dynamic_qconfig
        elif dtype is torch.float16:
            default_qconfig = float16_dynamic_qconfig
        else:
            raise RuntimeError('Unknown dtype specified for quantize_dynamic: ', str(dtype))
        qconfig_spec = dict(zip(qconfig_spec, itertools.repeat(default_qconfig)))

    if mapping is None:
        mapping = DEFAULT_DYNAMIC_MODULE_MAPPING

    if not inplace:
        model = copy.deepcopy(model)
    model.eval()
    propagate_qconfig_(model, qconfig_spec)
    convert(model, mapping, inplace=True)
    _remove_qconfig(model)
    return model

def prepare_qat(model, mapping=None, inplace=False):
    r"""
    Prepares a copy of the model for quantization calibration or
    quantization-aware training and converts it to quantized version.

    Quantization configuration should be assigned preemptively
    to individual submodules in `.qconfig` attribute.

    Args:
        model: input model to be modified in-place
        mapping: dictionary that maps float modules to quantized modules to be
                 replaced.
        inplace: carry out model transformations in-place, the original module
                 is mutated
    """
    if mapping is None:
        mapping = DEFAULT_QAT_MODULE_MAPPING
    model = prepare(model, inplace=inplace)
    convert(model, mapping, inplace=True)
    return model

def quantize_qat(model, run_fn, run_args, inplace=False):
    r"""Do quantization aware training and output a quantized model

    Args:
        model: input model
        run_fn: a function for evaluating the prepared model, can be a
                function that simply runs the prepared model or a training
                loop
        run_args: positional arguments for `run_fn`

    Return:
        Quantized model.
    """
    if not inplace:
        model = copy.deepcopy(model)
    model.train()
    prepare_qat(model, inplace=True)
    run_fn(model, run_args)
    convert(model, inplace=True)
    return model

def convert(module, mapping=None, inplace=False):
    r"""Converts the float module with observers (where we can get quantization
    parameters) to a quantized module.

    Args:
        module: calibrated module with observers
        mapping: a dictionary that maps from float module type to quantized
                 module type, can be overwritten to allow swapping user defined
                 Modules
        inplace: carry out model transformations in-place, the original module
                 is mutated

    """
    if mapping is None:
        mapping = DEFAULT_MODULE_MAPPING
    if not inplace:
        module = copy.deepcopy(module)
    reassign = {}
    # TODO(jerryzh): remove after deciding on the impl of intrinsic modules
    # This is required because intrinsic modules right now are implemented as
    # nn.Sequential and we don't want to swap their constituents
    SWAPPABLE_MODULES = (nni.ConvBn2d,
                         nni.ConvBnReLU2d,
                         nni.LinearReLU,
                         nni.BNReLU2d,
                         nni.BNReLU3d,
                         nni.ConvBn1d,
                         nni.ConvReLU1d,
                         nni.ConvBnReLU1d,
                         nni.ConvReLU2d,
                         nni.ConvReLU3d)

    for name, mod in module.named_children():
        if type(mod) not in SWAPPABLE_MODULES:
            convert(mod, mapping, inplace=True)
        reassign[name] = swap_module(mod, mapping)

    for key, value in reassign.items():
        module._modules[key] = value

    return module

def swap_module(mod, mapping):
    r"""Swaps the module if it has a quantized counterpart and it has an
    `observer` attached.

    Args:
        mod: input module
        mapping: a dictionary that maps from nn module to nnq module

    Return:
        The corresponding quantized module of `mod`
    """
    new_mod = mod
    # Always replace dequantstub with dequantize
    if hasattr(mod, 'qconfig') and mod.qconfig is not None or type(mod) == DeQuantStub:
        if type(mod) in mapping:
            # respect device affinity when swapping modules
            devices = get_unique_devices_(mod)
            assert len(devices) <= 1, (
                "swap_module only works with cpu or single-device CUDA modules, "
                "but got devices {}".format(devices)
            )
            device = next(iter(devices)) if len(devices) > 0 else None
            new_mod = mapping[type(mod)].from_float(mod)
            # Preserve module's pre forward hooks. They'll be called on quantized input
            for pre_hook_fn in mod._forward_pre_hooks.values():
                new_mod.register_forward_pre_hook(pre_hook_fn)
            # Preserve module's post forward hooks except _observer_forward_hook
            # After convert they'll work with quantized output
            for hook_fn in mod._forward_hooks.values():
                if hook_fn is not _observer_forward_hook:
                    new_mod.register_forward_hook(hook_fn)
            if device:
                new_mod.to(device)
    return new_mod

def get_observer_dict(mod, target_dict, prefix=""):
    r"""Traverse the modules and save all observers into dict.
    This is mainly used for quantization accuracy debug
    Args:
        mod: the top module we want to save all observers
        prefix: the prefix for the current module
        target_dict: the dictionary used to save all the observers
    """
    def get_prefix(prefix):
        return prefix if prefix == "" else prefix + '.'

    if hasattr(mod, 'activation_post_process'):
        target_dict[get_prefix(prefix) + 'activation_post_process'] = mod.activation_post_process
    for name, child in mod.named_children():
        module_prefix = get_prefix(prefix) + name if prefix else name
        get_observer_dict(child, target_dict, module_prefix)<|MERGE_RESOLUTION|>--- conflicted
+++ resolved
@@ -124,29 +124,10 @@
         if device is not None:
             activation.to(device)
         module.add_module('activation_post_process', activation)
-<<<<<<< HEAD
-        module.register_forward_hook(_observer_forward_hook)
-    elif hasattr(module, 'qconfig') and module.qconfig is not None and \
-        len(module._modules) == 1 and ('_packed_params' in module._modules):
-        activation = module.qconfig.activation()
-        if device is not None:
-            activation.to(device)
-        module.add_module('activation_post_process', activation)
-        module.register_forward_hook(_observer_forward_hook)
-    # print(type(module), prehook)
-
-
-    if (prehook is not None) and (not isinstance(module, torch.nn.Sequential)):
-        if len(module._modules) == 0 or (len(module._modules) == 1 and \
-        ('activation_post_process' in module._modules) or ('_packed_params' in module._modules)):
-            module.add_module('activation_pre_process', prehook())
-            module.register_forward_pre_hook(_observer_forward_pre_hook)
-=======
         # Register observer as the first entry in the hook list
         # All post forward hooks are preserved and will be executed after the observer before convert
         handle = module.register_forward_hook(_observer_forward_hook)
         module._forward_hooks.move_to_end(handle.id, last=False)
->>>>>>> 04320a47
 
 def get_unique_devices_(module):
     return {p.device for p in module.parameters()} | \
