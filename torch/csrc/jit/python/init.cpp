#include <torch/csrc/utils/pybind.h>
#include <torch/csrc/utils/python_arg_parser.h>

#include <torch/csrc/jit/api/module.h>
#include <torch/csrc/jit/backends/backend_init.h>
#include <torch/csrc/jit/codegen/cuda/interface.h>
#include <torch/csrc/jit/codegen/fuser/interface.h>
#include <torch/csrc/jit/codegen/fuser/kernel_cache.h>
#include <torch/csrc/jit/frontend/ir_emitter.h>
#include <torch/csrc/jit/frontend/tracer.h>
#include <torch/csrc/jit/ir/irparser.h>
#include <torch/csrc/jit/passes/canonicalize.h>
#include <torch/csrc/jit/passes/canonicalize_graph_fuser_ops.h>
#include <torch/csrc/jit/passes/common_subexpression_elimination.h>
#include <torch/csrc/jit/passes/constant_pooling.h>
#include <torch/csrc/jit/passes/constant_propagation.h>
#include <torch/csrc/jit/passes/create_autodiff_subgraphs.h>
#include <torch/csrc/jit/passes/create_functional_graphs.h>
#include <torch/csrc/jit/passes/cuda_graph_fuser.h>
#include <torch/csrc/jit/passes/dead_code_elimination.h>
#include <torch/csrc/jit/passes/decompose_ops.h>
#include <torch/csrc/jit/passes/erase_number_types.h>
#include <torch/csrc/jit/passes/fold_conv_bn.h>
#include <torch/csrc/jit/passes/freeze_module.h>
#include <torch/csrc/jit/passes/frozen_conv_add_relu_fusion.h>
#include <torch/csrc/jit/passes/frozen_conv_folding.h>
#include <torch/csrc/jit/passes/frozen_graph_optimizations.h>
#include <torch/csrc/jit/passes/frozen_ops_to_mkldnn.h>
#include <torch/csrc/jit/passes/fuse_linear.h>
#include <torch/csrc/jit/passes/fuse_relu.h>
#include <torch/csrc/jit/passes/graph_fuser.h>
#include <torch/csrc/jit/passes/inline_fork_wait.h>
#include <torch/csrc/jit/passes/inliner.h>
#include <torch/csrc/jit/passes/loop_unrolling.h>
#include <torch/csrc/jit/passes/lower_graph.h>
#include <torch/csrc/jit/passes/lower_tuples.h>
#include <torch/csrc/jit/passes/metal_rewrite.h>
#include <torch/csrc/jit/passes/normalize_ops.h>
#include <torch/csrc/jit/passes/onnx.h>
#include <torch/csrc/jit/passes/onnx/cast_all_constant_to_floating.h>
#include <torch/csrc/jit/passes/onnx/constant_fold.h>
#include <torch/csrc/jit/passes/onnx/eliminate_unused_items.h>
#include <torch/csrc/jit/passes/onnx/eval_peephole.h>
#include <torch/csrc/jit/passes/onnx/fixup_onnx_controlflow.h>
#include <torch/csrc/jit/passes/onnx/fold_if_node.h>
#include <torch/csrc/jit/passes/onnx/function_substitution.h>
#include <torch/csrc/jit/passes/onnx/list_model_parameters.h>
#include <torch/csrc/jit/passes/onnx/pattern_conversion/pattern_conversion.h>
#include <torch/csrc/jit/passes/onnx/pattern_conversion/pattern_encapsulation.h>
#include <torch/csrc/jit/passes/onnx/peephole.h>
#include <torch/csrc/jit/passes/onnx/prepare_division_for_onnx.h>
#include <torch/csrc/jit/passes/onnx/preprocess_for_onnx.h>
#include <torch/csrc/jit/passes/onnx/remove_inplace_ops_for_onnx.h>
#include <torch/csrc/jit/passes/onnx/scalar_type_analysis.h>
#include <torch/csrc/jit/passes/onnx/shape_type_inference.h>
#include <torch/csrc/jit/passes/onnx/unpack_quantized_weights.h>
#include <torch/csrc/jit/passes/peephole.h>
#include <torch/csrc/jit/passes/quantization/dedup_module_uses.h>
#include <torch/csrc/jit/passes/quantization/finalize.h>
#include <torch/csrc/jit/passes/quantization/fusion_passes.h>
#include <torch/csrc/jit/passes/quantization/insert_observers.h>
#include <torch/csrc/jit/passes/quantization/insert_quant_dequant.h>
#include <torch/csrc/jit/passes/quantization/quantization_type.h>
#include <torch/csrc/jit/passes/remove_dropout.h>
#include <torch/csrc/jit/passes/remove_expands.h>
#include <torch/csrc/jit/passes/remove_inplace_ops.h>
#include <torch/csrc/jit/passes/remove_mutation.h>
#include <torch/csrc/jit/passes/shape_analysis.h>
#include <torch/csrc/jit/passes/specialize_autogradzero.h>
#include <torch/csrc/jit/passes/subgraph_rewrite.h>
#include <torch/csrc/jit/passes/tensorexpr_fuser.h>
#include <torch/csrc/jit/passes/utils/check_alias_annotation.h>
#include <torch/csrc/jit/passes/vulkan_rewrite.h>
#include <torch/csrc/jit/passes/xnnpack_rewrite.h>
#include <torch/csrc/jit/python/pybind_utils.h>
#include <torch/csrc/jit/python/python_arg_flatten.h>
#include <torch/csrc/jit/python/python_custom_class.h>
#include <torch/csrc/jit/python/python_ir.h>
#include <torch/csrc/jit/python/python_tracer.h>
#include <torch/csrc/jit/python/python_tree_views.h>
#include <torch/csrc/jit/python/script_init.h>
#include <torch/csrc/jit/runtime/argument_spec.h>
#include <torch/csrc/jit/runtime/autodiff.h>
#include <torch/csrc/jit/runtime/graph_executor.h>
#include <torch/csrc/jit/runtime/jit_exception.h>
#include <torch/csrc/jit/runtime/operator.h>
#include <torch/csrc/jit/runtime/print_handler.h>
#include <torch/csrc/jit/runtime/static/init.h>
#include <torch/csrc/jit/runtime/symbolic_shape_registry.h>
#include <torch/csrc/jit/serialization/export.h>
#include <torch/csrc/jit/serialization/import.h>
#include <torch/csrc/jit/tensorexpr/execution_counter.h>
#include <torch/csrc/jit/tensorexpr/kernel.h>
#include <torch/csrc/jit/tensorexpr/tensorexpr_init.h>

#include <c10/macros/Export.h>
#include <c10/util/signal_handler.h>
#include <caffe2/serialize/inline_container.h>

#include <ATen/core/function_schema.h>

#include <pybind11/functional.h>
#include <pybind11/iostream.h>
#include <pybind11/operators.h>

#include <memory>
#include <sstream>
#include <stdexcept>
#include <string>
#include <tuple>
#include <utility>

namespace torch {
namespace jit {

using ::c10::Argument;
using ::c10::FunctionSchema;
using caffe2::serialize::PyTorchStreamReader;
using caffe2::serialize::PyTorchStreamWriter;

namespace {

using autograd::variable_list;

bool loadPythonClasses() {
  // Leaving this code here, because it will likely be useful at some point
  // PyObject *jit_module = PyImport_ImportModule("torch.jit");
  // THPUtils_assert(jit_module, "class loader couldn't access "
  //"torch.jit module");
  // PyObject *jit_dict = PyModule_GetDict(jit_module);

  return true;
}
} // anonymous namespace

#if !defined(__HIP_PLATFORM_HCC__)
TORCH_API void runJITCPPTests();
#endif

void initJITBindings(PyObject* module) {
  auto m = py::handle(module).cast<py::module>();
  auto jit = m.def_submodule("_jit");

  py::register_exception<JITException>(m, "JITException");

  py::class_<python::IODescriptor> iodescriptor(
      m, "IODescriptor"); // NOLINT(bugprone-unused-raii)

  m.def("_jit_init", loadPythonClasses)
      .def(
          "_jit_debug_fuser_num_cached_kernel_specs",
          torch::jit::fuser::debugNumCachedKernelSpecs)
      .def("_jit_pass_onnx_remove_print", RemovePrintOps)
      .def("_jit_pass_onnx_preprocess_caffe2", PreprocessCaffe2Ops)
      .def("_jit_pass_onnx", ToONNX)
      .def(
          "_jit_pass_onnx_assign_output_shape",
          [](std::shared_ptr<Graph>& graph,
             const std::vector<at::Tensor>& tensors,
             const python::IODescriptor& desc,
             bool onnx_shape_inference = false) {
            ONNXAssignOutputShape(graph, tensors, desc, onnx_shape_inference);
          })
      .def("_jit_pass_lower_all_tuples", LowerAllTuples)
<<<<<<< HEAD
=======
      .def(
          "_new_symbolic_shape_symbol",
          []() { return c10::ShapeSymbol::newSymbol().value(); })
      .def(
          "_jit_shape_compute_graph_for_node",
          [](Node* n) -> c10::optional<std::shared_ptr<Graph>> {
            if (!n->maybeSchema()) {
              return c10::nullopt;
            }
            return shapeComputeGraphForSchema(n->schema());
          })
      .def("_jit_pass_propagate_shapes_on_graph", PropagateShapesOnGraph)
>>>>>>> cab48494
      .def("_jit_pass_onnx_function_substitution", ONNXFunctionCallSubstitution)
      .def(
          "_jit_set_symbolic_shapes_test_mode",
          &setSymbolicShapeAnalysisTestMode)
      .def(
          "_jit_symbolic_shapes_test_mode_enabled",
          &symbolicShapeAnalysisTestModeEnabled)
      .def(
          "_jit_pass_onnx_fold_if",
          [](std::shared_ptr<Graph>& graph) {
            return FoldIfNodeONNX(graph->block());
          })
      .def(
          "_jit_pass_onnx_peephole",
          [](std::shared_ptr<Graph>& graph,
             int opset_version,
             bool fixed_batch_size) {
            return PeepholeOptimizeONNX(graph, opset_version, fixed_batch_size);
          })
      .def("_jit_pass_onnx_preprocess", PreprocessForONNX)
      .def(
          "_jit_pass_onnx_eval_peephole",
          [](std::shared_ptr<Graph>& graph,
             std::map<std::string, IValue>& paramsDict) {
            EvalPeepholeONNX(graph->block(), paramsDict);
            return paramsDict;
          },
          pybind11::return_value_policy::move)
      .def(
          "_jit_pass_onnx_cast_all_constant_to_floating",
          CastAllConstantToFloating)
      .def(
          "_jit_pass_onnx_constant_fold",
          [](std::shared_ptr<Graph>& graph,
             std::map<std::string, IValue>& paramsDict,
             int opset_version) {
            ConstantFoldONNX(
                graph->block(),
                paramsDict,
                opset_version); // overload resolution
            return paramsDict;
          },
          pybind11::return_value_policy::move)
      .def(
          "_jit_pass_onnx_eliminate_unused_items",
          [](std::shared_ptr<Graph>& graph,
             std::map<std::string, IValue>& paramsDict) {
            EliminateUnusedItemsONNX(
                graph->block(),
                paramsDict); // overload resolution
            return paramsDict;
          },
          pybind11::return_value_policy::move)
      .def(
          "_jit_pass_onnx_scalar_type_analysis",
          [](std::shared_ptr<Graph>& graph,
             bool lowprecision_cast,
             int opset_version) {
            return ScalarTypeAnalysisForONNX(
                graph, lowprecision_cast, opset_version);
          },
          py::arg("graph"),
          py::arg("lowprecision_cast") = true,
          py::arg("opset_version"))
      .def(
          "_jit_pass_onnx_remove_inplace_ops_for_onnx", RemoveInplaceOpsForONNX)
      .def(
          "_jit_pass_onnx_node_shape_type_inference",
          [](Node* n,
             std::map<std::string, IValue>& params_dict,
             int opset_version) {
            ONNXShapeTypeInference(n, params_dict, opset_version);
          })
      .def(
          "_jit_pass_onnx_graph_shape_type_inference",
          [](std::shared_ptr<Graph>& graph,
             std::map<std::string, IValue>& params_dict,
             int opset_version) {
            ONNXShapeTypeInference(graph, params_dict, opset_version);
          })
      .def("_jit_pass_onnx_set_dynamic_input_shape", ONNXSetDynamicInputShape)
      .def("_jit_pass_fuse", FuseGraph)
      .def(
          "_jit_pass_dce",
          [](std::shared_ptr<Graph>& g) {
            return EliminateDeadCode(g->block()); // overload resolution
          })
      .def(
          "_jit_pass_dce_allow_deleting_nodes_with_side_effects",
          [](std::shared_ptr<Graph>& g) {
            return EliminateDeadCode(
                g->block(),
                true,
                DCESideEffectPolicy::
                    ALLOW_DELETING_NODES_WITH_SIDE_EFFECTS); // overload
                                                             // resolution
          })
      .def(
          "_jit_pass_cse",
          [](std::shared_ptr<Graph>& g) {
            return EliminateCommonSubexpression(g); // overload resolution
          })
      .def(
          "_jit_pass_fuse_quantized_add_relu",
          [](std::shared_ptr<Graph>& g) {
            return FuseQuantizedAddRelu(g); // overload resolution
          })
      .def(
          "_jit_pass_insert_observers",
          [](Module& module,
             const std::string& method_name,
             const py::dict& qconfig_dict,
             bool inplace,
             int quant_type_int) {
            auto dict = py::cast<std::unordered_map<
                std::string,
                c10::optional<std::tuple<Module, Module>>>>(qconfig_dict);
            auto quant_type = static_cast<QuantType>(quant_type_int);
            return InsertObservers(
                module, method_name, dict, inplace, quant_type);
          },
          py::arg("module"),
          py::arg("method_name"),
          py::arg("qconfig_dict"),
          py::arg("inplace"),
          py::arg("quant_type_int") = 1)
      .def(
          "_jit_pass_insert_quant_dequant",
          [](Module& module,
             const std::string& method_name,
             bool inplace,
             bool debug,
             int quant_type_int) {
            auto quant_type = static_cast<QuantType>(quant_type_int);
            return InsertQuantDeQuant(
                module, method_name, inplace, debug, quant_type);
          },
          py::arg("module"),
          py::arg("method_name"),
          py::arg("inplace"),
          py::arg("debug"),
          py::arg("quant_type_int") = 1)
      .def(
          "_jit_pass_insert_prepack_unpack",
          [](std::shared_ptr<Graph>& g) { return InsertPrepackUnpack(g); })
      .def(
          "_jit_pass_insert_prepack_unpack",
          [](Module& module) { return InsertPrepackUnpack(module); })
      .def(
          "_jit_pass_quant_fusion",
          [](std::shared_ptr<Graph>& g) { return QuantFusion(g); })
      .def(
          "_jit_pass_fold_convbn",
          [](Module& module) { return FoldConvBatchNorm(module); })
      .def(
          "_jit_onnx_list_model_parameters",
          [](Module& module) { return list_module_parameters(module); })
      .def(
          "_freeze_module",
          [](Module& module,
             std::vector<std::string>& preservedAttrs,
             bool freezeInterfaces,
             bool preserveParameters) {
            return freeze_module(
                module, preservedAttrs, freezeInterfaces, preserveParameters);
          },
          py::arg("module"),
          py::arg("preservedAttrs") = std::vector<std::string>(),
          py::arg("freezeInterfaces") = true,
          py::arg("preserveParameters") = false)
      .def("_jit_pass_fold_frozen_conv_bn", &FoldFrozenConvBatchnorm)
      .def("_jit_pass_fold_frozen_conv_add_or_sub", &FoldFrozenConvAddOrSub)
      .def("_jit_pass_fold_frozen_conv_mul_or_div", &FoldFrozenConvMulOrDiv)
      .def("_jit_pass_convert_frozen_ops_to_mkldnn", &ConvertFrozenOpsToMKLDNN)
      .def("_jit_pass_fuse_frozen_conv_add_relu", &FuseFrozenConvAddRelu)
      .def("_jit_pass_optimize_frozen_graph", &OptimizeFrozenGraph)
      .def("_jit_pass_fuse_linear", &FuseLinear)
      .def(
          "_jit_pass_fuse_add_relu",
          [](std::shared_ptr<Graph>& graph) { FuseAddRelu(graph); })
      .def("_jit_pass_dedup_module_uses", &DedupModuleUses)
      .def("_jit_pass_replicate_dequantize", &ReplicateDeQuant)
      .def(
          "_jit_pass_swap_functional_linear",
          [](std::shared_ptr<Graph>& graph) { SwapFunctionalLinear(graph); })
      .def(
          "_jit_pass_swap_functional_linear",
          [](Module& module) { SwapFunctionalLinear(module); })
      .def(
          "_jit_pass_quant_finalize",
          [](Module& module,
             int quant_type_int,
             const std::vector<std::string>& preserved_attrs) {
            auto quant_type = static_cast<QuantType>(quant_type_int);
            return Finalize(module, quant_type, preserved_attrs);
          },
          py::arg("module"),
          py::arg("quant_type_int") = 1,
          py::arg("preserved_attrs") = std::vector<std::string>())
      .def(
          "_jit_pass_pattern_based_rewrite",
          [](const Module& m) { return PatternBasedRewrite(m); })
      .def(
          "_jit_pass_custom_pattern_based_rewrite",
          [](const std::string& pattern,
             const std::string& fused_node_name,
             const Module& m) {
            SubgraphRewriter subgraph_rewriter;
            subgraph_rewriter.RegisterRewritePattern(pattern, fused_node_name);
            subgraph_rewriter.runOnModule(m);
          })
      .def(
          "_jit_pass_custom_pattern_based_rewrite_graph",
          [](const std::string& pattern,
             const std::string& fused_node_name,
             std::shared_ptr<Graph> g) {
            SubgraphRewriter subgraph_rewriter;
            subgraph_rewriter.RegisterRewritePattern(pattern, fused_node_name);
            subgraph_rewriter.runOnGraph(g);
          })
      .def(
          "_jit_pass_remove_inplace_ops",
          [](const std::shared_ptr<Graph>& g) { return RemoveInplaceOps(g); })
      .def("_jit_pass_constant_pooling", ConstantPooling)
      .def(
          "_jit_pass_create_functional_graphs",
          [](std::shared_ptr<Graph>& g) { return CreateFunctionalGraphs(g); })
      .def(
          "_jit_pass_remove_mutation",
          [](std::shared_ptr<Graph>& g) {
            RemoveListMutation(g);
            return RemoveTensorMutation(g);
          })
      .def(
          "_jit_pass_inline_functional_graphs",
          [](std::shared_ptr<Graph>& g) { return InlineFunctionalGraphs(g); })
      .def(
          "_jit_pass_peephole",
          [](const std::shared_ptr<Graph>& g, bool addmm_fusion_enabled) {
            return PeepholeOptimize(g, addmm_fusion_enabled);
          },
          py::arg("graph"),
          py::arg("addmm_fusion_enabled") = false)
      .def(
          "_jit_pass_fuse_addmm",
          [](std::shared_ptr<Graph>& g) { return FuseAddMM(g); })
      .def(
          "_jit_pass_canonicalize",
          [](const std::shared_ptr<Graph>& g) { return Canonicalize(g); })
      .def("_jit_pass_lint", LintGraph)
      .def(
          "_jit_pass_complete_shape_analysis",
          [](const std::shared_ptr<Graph>& graph,
             const py::tuple& inputs,
             bool with_grad) {
            ArgumentSpecCreator arg_spec_creator(*graph);
            Stack stack;
            stack.reserve(inputs.size()); // captures?
            for (auto& obj : inputs) {
              stack.push_back(toTypeInferredIValue(obj));
            }
            ArgumentSpec spec = arg_spec_creator.create(with_grad, stack);
            arg_spec_creator.specializeTypes(*graph, spec);
            // We only get partial specialization from the arg_spec_creator, but
            // we want full shape specialization. The alternative would be to
            // have a "complete type inference" function in ArguemntSpecCreator.
            auto g_inputs = graph->inputs();
            for (size_t i = 0; i < inputs.size(); ++i) {
              if (stack[i].isTensor()) {
                g_inputs[i]->setType(stack[i].type());
              }
            }
            PropagateInputShapes(graph);
          })
      .def(
          "_jit_interpret_graph",
          [](std::shared_ptr<Graph>& graph, const py::tuple& inputs) {
            Stack stack;
            stack.reserve(inputs.size()); // captures?
            for (auto& obj : inputs) {
              stack.push_back(toTypeInferredIValue(obj));
            }
            auto g_inputs = graph->inputs();
            for (size_t i = 0; i < inputs.size(); ++i) {
              if (stack[i].isTensor()) {
                g_inputs[i]->setType(stack[i].type());
              }
            }
            Code code(graph, "<on-demand-func>");
            InterpreterState(code).run(stack);
            return createPyObjectForStack(std::move(stack));
          },
          py::doc(
              "Interpret a JIT graph with given inputs without running any optimization passes on it"))
      .def("_jit_pass_remove_expands", RemoveExpands)
      .def("_jit_pass_erase_number_types", EraseNumberTypes)
      .def("_jit_pass_inline_fork_wait", InlineForkWait)
      .def("_jit_pass_inline", Inline)
      .def("_jit_pass_prepare_division_for_onnx", PrepareDivisionForONNX)
      .def(
          "_jit_pass_lower_graph",
          [](std::shared_ptr<Graph>& graph, const Module& self) {
            return LowerGraph(*graph, self._ivalue());
          })
      .def("_jit_pass_loop_unrolling", UnrollLoops)
      .def(
          "_jit_pass_constant_propagation_immutable_types",
          [](std::shared_ptr<Graph>& g) {
            return ConstantPropagationImmutableTypes(g);
          })
      .def(
          "_jit_pass_constant_propagation",
          [](std::shared_ptr<Graph>& g) { return ConstantPropagation(g); },
          py::arg("graph"))
      .def("_jit_pass_erase_shape_information", EraseShapeInformation)
      .def(
          "_jit_pass_create_autodiff_subgraphs",
          [](const std::shared_ptr<Graph>& graph) {
            CreateAutodiffSubgraphs(graph);
          })
#if defined(BUILDING_TESTS) && !defined(__HIP_PLATFORM_HCC__)
      .def(
          "_jit_run_cpp_tests",
          []() {
            // We have to release the GIL inside this method, because if we
            // happen to initialize the autograd engine in these tests, the
            // newly spawned worker threads will try to initialize their
            // PyThreadState*, and they need the GIL for this.
            pybind11::gil_scoped_release _no_gil;
            return runJITCPPTests();
          })
      .def("_jit_has_cpp_tests", []() { return true; })
      .def("_has_tensorexpr_cpp_tests", []() { return true; })
#else
      .def("_jit_run_cpp_tests", []() { throw std::exception(); })
      .def("_jit_has_cpp_tests", []() { return false; })
      .def("_run_tensorexpr_cpp_tests", []() { throw std::exception(); })
      .def("_has_tensorexpr_cpp_tests", []() { return false; })
#endif
      .def(
          "_jit_flatten",
          [](py::handle& obj) {
            auto res = python::flatten(obj);
            return std::make_pair(res.vars, res.desc);
          })
      .def(
          "_jit_unflatten",
          [](const autograd::variable_list& vars, python::IODescriptor& desc) {
            return py::reinterpret_steal<py::object>(
                python::unflatten(vars, desc));
          })
      .def("_jit_pass_onnx_block", BlockToONNX)
      .def(
          "_jit_pass_onnx_encapsulate_pattern_into_subblock",
          EncapsulatePatternIntoSubblock)
      .def(
          "_jit_onnx_convert_pattern_from_subblock", ConvertPatternFromSubblock)
      .def("_jit_pass_fixup_onnx_controlflow_node", FixupONNXControlflowNode)
      .def("_jit_pass_canonicalize_graph_fuser_ops", CanonicalizeOps)
      .def("_jit_pass_decompose_ops", DecomposeOps)
      .def("_jit_pass_specialize_autogradzero", specializeAutogradZero)
      .def("_jit_override_can_fuse_on_cpu", &overrideCanFuseOnCPU)
      .def("_jit_override_can_fuse_on_gpu", &overrideCanFuseOnGPU)
      .def("_jit_can_fuse_on_cpu", &canFuseOnCPU)
      .def("_jit_can_fuse_on_gpu", &canFuseOnGPU)
      .def(
          "_jit_differentiate",
          [](Graph& g) {
            // the python binding slightly differs in semantics
            // it makes a copy of the input Graph, and works on that
            // jit::differentiate mutates the input Graph
            auto g_clone = g.copy();
            return differentiate(g_clone);
          })
      .def(
          "_jit_check_alias_annotation",
          [](const std::shared_ptr<Graph>& g,
             const py::tuple& args,
             const std::string& unqualified_op_name) {
            auto stack = toTraceableStack(args);
            checkAliasAnnotation(g, std::move(stack), unqualified_op_name);
          })
      .def("_jit_set_nvfuser_enabled", &RegisterCudaFuseGraph::registerPass)
      .def(
          "_jit_set_nvfuser_guard_mode",
          [](bool profiling_flag) {
            bool oldState = fuser::cuda::getCudaFusionGuardMode();
            fuser::cuda::getCudaFusionGuardMode() = profiling_flag;
            return oldState;
          })
      .def("_jit_nvfuser_enabled", &RegisterCudaFuseGraph::isRegistered)
      .def(
          "_jit_set_profiling_mode",
          [](bool profiling_flag) {
            bool oldState = getProfilingMode();
            getProfilingMode() = profiling_flag;
            return oldState;
          })
      .def(
          "_jit_set_profiling_executor",
          [](bool profiling_flag) {
            bool oldState = getExecutorMode();
            getExecutorMode() = profiling_flag;
            return oldState;
          })
      .def(
          "_jit_set_num_profiled_runs",
          [](size_t num) {
            size_t old_num = getNumProfiledRuns();
            getNumProfiledRuns() = num;
            return old_num;
          })
      .def(
          "_jit_get_num_profiled_runs",
          [] {
            // pybind can't automatically bind to atomic size_t
            size_t num_runs = getNumProfiledRuns();
            return num_runs;
          })
      .def(
          "_jit_set_bailout_depth",
          [](size_t depth) {
            size_t old_depth = getBailoutDepth();
            getBailoutDepth() = depth;
            return old_depth;
          })
      .def(
          "_jit_set_inline_everything_mode",
          [](bool enabled) { getInlineEverythingMode() = enabled; })
      .def(
          "_jit_get_inline_everything_mode",
          []() { return getInlineEverythingMode(); })
      .def(
          "_jit_try_infer_type",
          [](py::object obj) -> InferredType {
            return tryToInferType(std::move(obj));
          })
      .def(
          "_jit_get_trigger_value",
          [](const std::string& trigger_name) -> int {
            using namespace torch::jit::tensorexpr;
            ExecutionTrigger* trigger =
                ExecutionTriggerList::GetInstance().FindByName(trigger_name);
            return trigger->value();
          })
      .def(
          "_jit_get_te_cuda_pointwise_loop_levels",
          []() -> int {
            using namespace torch::jit::tensorexpr;
            return getTECudaPointwiseLoopLevels();
          })
      .def(
          "_jit_set_te_cuda_pointwise_loop_levels",
          [](int level) {
            using namespace torch::jit::tensorexpr;
            return getTECudaPointwiseLoopLevels() = level;
          })
      .def(
          "_jit_get_te_cuda_pointwise_block_count",
          []() -> int {
            using namespace torch::jit::tensorexpr;
            return getTECudaPointwiseBlockCount();
          })
      .def(
          "_jit_set_te_cuda_pointwise_block_count",
          [](int block_count) {
            using namespace torch::jit::tensorexpr;
            return getTECudaPointwiseBlockCount() = block_count;
          })
      .def(
          "_jit_get_te_cuda_pointwise_block_size",
          []() -> int {
            using namespace torch::jit::tensorexpr;
            return getTECudaPointwiseBlockSize();
          })
      .def(
          "_jit_set_te_cuda_pointwise_block_size",
          [](int block_size) {
            using namespace torch::jit::tensorexpr;
            return getTECudaPointwiseBlockSize() = block_size;
          })
      .def("_jit_set_texpr_fuser_enabled", &setTensorExprFuserEnabled)
      .def("_jit_texpr_fuser_enabled", &tensorExprFuserEnabled)
      .def("_jit_texpr_fallback_allowed", &tensorexpr::fallbackAllowed)
      .def("_jit_texpr_set_fallback_allowed", &tensorexpr::setFallbackAllowed)
      .def("_jit_set_texpr_reductions_enabled", &setTexprReductionsEnabled)
      .def("_jit_texpr_reductions_enabled", &texprReductionsEnabled)
      .def("_jit_set_texpr_parallel_cpu_enabled", &setTexprParallelCPUEnabled)
      .def("_jit_texpr_parallel_cpu_enabled", &texprParallelCPUEnabled)
      .def(
          "_jit_set_te_generate_block_code",
          [](bool gen_block_code) {
            using namespace torch::jit::tensorexpr;
            return getTEGenerateBlockCode() = gen_block_code;
          })
      .def(
          "_jit_get_te_generate_block_code",
          []() -> bool {
            using namespace torch::jit::tensorexpr;
            return getTEGenerateBlockCode();
          })
      .def(
          "_jit_get_te_must_use_llvm_cpu",
          []() -> bool {
            using namespace torch::jit::tensorexpr;
            return getTEMustUseLLVMOnCPU();
          })
      .def(
          "_jit_set_te_must_use_llvm_cpu",
          [](bool use_llvm) {
            using namespace torch::jit::tensorexpr;
            getTEMustUseLLVMOnCPU() = use_llvm;
          })
      .def(
          "_jit_cat_wo_conditionals",
          [](bool optimize_cat) {
            using namespace torch::jit::tensorexpr;
            getCatWoConditionals() = optimize_cat;
          })
      .def(
          "_jit_opt_conditionals",
          [](bool opt_conds) {
            using namespace torch::jit::tensorexpr;
            getOptConditionals() = opt_conds;
          })
      .def(
          "_llvm_enabled",
          []() {
#ifdef TORCH_ENABLE_LLVM
            return true;
#else
        return false;
#endif
          })
      .def(
          "_jit_pass_fuse_tensorexprs",
          [](std::shared_ptr<Graph>& g) { return FuseTensorExprs(g); })
      .def(
          "_jit_fuser_get_fused_kernel_code",
          [](Graph& g, const std::vector<at::Tensor>& inps) {
            return debugGetFusedKernelCode(g, inps);
          })
      .def(
          "_jit_pass_remove_dropout",
          [](script::Module& module) { return removeDropout(module); })
      .def(
          "_jit_pass_transform_conv1d_to_conv2d",
          [](std::shared_ptr<Graph>& graph) {
            return transformConv1dToConv2d(graph);
          })
      .def(
          "_jit_pass_transform_conv1d_to_conv2d",
          [](script::Module& module) {
            return transformConv1dToConv2d(module);
          })
      .def(
          "_jit_pass_insert_prepacked_ops",
          [](std::shared_ptr<Graph>& graph) {
            return insertPrePackedOps(graph);
          })
      .def(
          "_jit_pass_insert_prepacked_ops",
          [](script::Module& module) { return insertPrePackedOps(module); })
      .def(
          "_jit_pass_fuse_clamp_w_prepacked_linear_conv",
          [](script::Module& module) {
            return fusePrePackedLinearConvWithClamp(module);
          })
      .def(
          "_jit_pass_fold_prepacking_ops",
          [](script::Module& module) { return FoldPrePackingOps(module); })
      .def(
          "_jit_pass_optimize_for_mobile",
          [](script::Module& module,
             std::set<MobileOptimizerType>& optimization_blocklist,
             std::vector<std::string>& preserved_methods) {
            return optimizeForMobile(
                module, optimization_blocklist, preserved_methods);
          })
      .def(
          "_hack_do_not_use_clone_module_with_class",
          [](script::Module& module,
             std::vector<std::string>& ignored_methods,
             std::vector<std::string>& ignored_attributes) {
            const bool inplace = false;
            const std::unordered_set<std::string> ignored_methods_set(
                ignored_methods.begin(), ignored_methods.end());
            const std::unordered_set<std::string> ignored_attributes_set(
                ignored_attributes.begin(), ignored_attributes.end());
            return module.clone(
                inplace, ignored_methods_set, ignored_attributes_set);
          })
      .def(
          "_jit_pass_vulkan_insert_prepacked_ops",
          [](std::shared_ptr<Graph>& graph) {
            return vulkanInsertPrePackedOps(graph);
          })
      .def(
          "_jit_pass_vulkan_insert_prepacked_ops",
          [](script::Module& module) {
            return vulkanInsertPrePackedOps(module);
          })
      .def(
          "_jit_pass_vulkan_fuse_clamp_w_prepacked_conv",
          [](script::Module& module) {
            return vulkanFusePrePackedConvWithClamp(module);
          })
      .def(
          "_jit_pass_vulkan_fold_prepacking_ops",
          [](script::Module& module) {
            return vulkanFoldPrePackingOps(module);
          })
      .def(
          "_jit_pass_vulkan_optimize_for_mobile",
          [](script::Module& module,
             std::vector<std::string>& preserved_methods) {
            return vulkanOptimizeForMobile(module, preserved_methods);
          })
      .def(
          "_jit_pass_metal_insert_prepacked_ops",
          [](std::shared_ptr<Graph>& graph) {
            return metalInsertPrePackedOps(graph);
          })
      .def(
          "_jit_pass_metal_insert_prepacked_ops",
          [](script::Module& module) {
            return metalInsertPrePackedOps(module);
          })
      .def(
          "_jit_pass_metal_fuse_clamp_w_prepacked_conv",
          [](script::Module& module) {
            return metalFusePrePackedConvWithClamp(module);
          })
      .def(
          "_jit_pass_metal_fold_prepacking_ops",
          [](script::Module& module) { return metalFoldPrePackingOps(module); })
      .def(
          "_jit_pass_metal_optimize_for_mobile",
          [](script::Module& module,
             std::vector<std::string>& preserved_methods) {
            return metalOptimizeForMobile(module, preserved_methods);
          })
      .def(
          "_jit_pass_onnx_unpack_quantized_weights",
          [](std::shared_ptr<Graph>& graph,
             std::map<std::string, IValue>& paramsDict) {
            UnpackQuantizedWeights(graph, paramsDict);
            return paramsDict;
          },
          pybind11::return_value_policy::move)
      .def(
          "_jit_pass_onnx_quantization_insert_permutes",
          [](std::shared_ptr<Graph>& graph,
             std::map<std::string, IValue>& paramsDict) {
            insertPermutes(graph, paramsDict);
            return paramsDict;
          },
          pybind11::return_value_policy::move)
      .def(
          "_jit_pass_filter_non_tensor_arguments",
          [](std::map<std::string, IValue> params) {
            std::map<std::string, at::Tensor> retval;
            for (auto& kv : params) {
              if (kv.second.isTensor()) {
                retval[kv.first] = std::move(kv.second).toTensor();
              }
            }
            return retval;
          })
      .def("_jit_decay_packed_param_input_types", [](Graph& g) {
        for (Value* i : g.inputs()) {
          if (i->type() ==
                  getCustomClass(
                      "__torch__.torch.classes.quantized.Conv2dPackedParamsBase") ||
              i->type() ==
                  getCustomClass(
                      "__torch__.torch.classes.quantized.Conv3dPackedParamsBase") ||
              i->type() ==
                  getCustomClass(
                      "__torch__.torch.classes.quantized.LinearPackedParamsBase")) {
            // Dummy CompleteTensorType to appease ONNX validator.
            i->setType(TensorType::create(
                at::kQInt8,
                c10::kCPU,
                std::vector<int64_t>{1},
                std::vector<int64_t>{1},
                c10::nullopt));
          }
        }
      });

  // NOLINTNEXTLINE(bugprone-unused-raii)
  py::class_<CompleteArgumentSpec>(m, "CompleteArgumentSpec")
      .def("__repr__", [](CompleteArgumentSpec& self) {
        std::ostringstream s;
        s << self;
        return s.str();
      });
  // NOLINTNEXTLINE(bugprone-unused-raii)
  py::class_<ArgumentSpec>(m, "ArgumentSpec");
  py::class_<Code>(m, "Code")
      .def(
          "grad_executor_states",
          [](Code& c) {
            std::vector<GraphExecutorState> states;
            for (auto& e : c.grad_executors()) {
              states.emplace_back(e->getDebugState());
            }
            return states;
          })
      .def(
          "differentiable_op_executor_states",
          [](Code& c) {
            std::vector<GraphExecutorState> states;
            for (auto& e : c.diff_graph_op_executors()) {
              states.emplace_back(e->getDebugState());
            }
            return states;
          })
      .def("num_bailouts", [](Code& c) { return c.num_bailouts(); })
      .def("request_bailout", [](Code& c, size_t index) {
        c.request_bailout(index);
      });

  py::class_<ExecutionPlan>(m, "ExecutionPlan")
      .def_property_readonly("graph", [](ExecutionPlan& s) { return s.graph; })
      .def_property_readonly("code", [](ExecutionPlan& s) { return s.code; });

  py::class_<Gradient>(m, "Gradient")
      .def_property_readonly("f", [](Gradient& m) { return m.f; })
      .def_property_readonly("df", [](Gradient& m) { return m.df; })
      .def_property_readonly(
          "f_real_outputs", [](Gradient& m) { return m.f_real_outputs; })
      .def_property_readonly(
          "df_input_vjps", [](Gradient& m) { return m.df_input_vjps; })
      .def_property_readonly(
          "df_input_captured_inputs",
          [](Gradient& m) { return m.df_input_captured_inputs; })
      .def_property_readonly(
          "df_input_captured_outputs",
          [](Gradient& m) { return m.df_input_captured_outputs; })
      .def_property_readonly(
          "df_output_vjps", [](Gradient& m) { return m.df_output_vjps; });

  py::class_<GraphExecutorState>(m, "GraphExecutorState")
      .def_property_readonly(
          "graph", [](GraphExecutorState& s) { return s.graph; })
      .def_property_readonly(
          "execution_plans",
          [](GraphExecutorState& s) { return s.execution_plans; })
      .def_property_readonly(
          "fallback", [](GraphExecutorState& s) { return s.fallback; });

  py::class_<PyTorchStreamWriter>(m, "PyTorchFileWriter")
      .def(py::init<std::string>())
      .def(py::init([](const py::object& buffer) {
        auto writer_func = [=](const void* data, size_t size) {
          auto bytes = py::bytes(reinterpret_cast<const char*>(data), size);
          buffer.attr("write")(std::move(bytes));
          return size;
        };
        return std::make_unique<PyTorchStreamWriter>(std::move(writer_func));
      }))
      .def(py::init<const std::function<size_t(const void*, size_t)>&>())
      .def(
          "write_record",
          [](PyTorchStreamWriter& self,
             const std::string& name,
             const char* data,
             size_t size) { return self.writeRecord(name, data, size); })
      .def("write_end_of_file", &PyTorchStreamWriter::writeEndOfFile)
      .def("set_min_version", &PyTorchStreamWriter::setMinVersion)
      .def(
          "write_record",
          [](PyTorchStreamWriter& self,
             const std::string& name,
             uintptr_t data,
             size_t size) {
            return self.writeRecord(
                name, reinterpret_cast<const char*>(data), size);
          })
      .def("archive_name", &PyTorchStreamWriter::archiveName)
      .def(
          "get_all_written_records",
          &PyTorchStreamWriter::getAllWrittenRecords);

  py::enum_<MobileOptimizerType>(m, "MobileOptimizerType")
      .value("CONV_BN_FUSION", MobileOptimizerType::CONV_BN_FUSION)
      .value(
          "INSERT_FOLD_PREPACK_OPS",
          MobileOptimizerType::INSERT_FOLD_PREPACK_OPS)
      .value("REMOVE_DROPOUT", MobileOptimizerType::REMOVE_DROPOUT)
      .value("FUSE_ADD_RELU", MobileOptimizerType::FUSE_ADD_RELU)
      .value(
          "HOIST_CONV_PACKED_PARAMS",
          MobileOptimizerType::HOIST_CONV_PACKED_PARAMS)
      .export_values();

  // This allows PyTorchStreamReader to read from a Python buffer. It requires
  // that the buffer implement `seek()`, `tell()`, and `read()`.
  class BufferAdapter : public caffe2::serialize::ReadAdapterInterface {
   public:
    BufferAdapter(const py::object& buffer) : buffer_(buffer) {
      // Jump to the end of the buffer to get its size
      auto current = buffer.attr("tell")();
      start_offset_ = py::cast<size_t>(current);
      buffer.attr("seek")(current, py::module::import("os").attr("SEEK_END"));
      size_ = py::cast<size_t>(buffer.attr("tell")()) - start_offset_;
      buffer.attr("seek")(current);

      // If we can read directly into a buffer, do that instead of an extra copy
      use_readinto_ = py::hasattr(buffer, "readinto");
    }

    size_t size() const override {
      return size_;
    }

    THPObjectPtr getMemview(void* buf, size_t n) const {
      THPObjectPtr memview(PyMemoryView_FromMemory(
          reinterpret_cast<char*>(buf), n, PyBUF_WRITE));
      if (!memview) {
        throw python_error();
      }
      return memview;
    }

    size_t read(uint64_t pos, void* buf, size_t n, const char* what)
        const override {
      // Seek to desired position (NB: this has to be a Py_ssize_t or Python
      // throws a weird error)
      Py_ssize_t absolute_pos = start_offset_ + pos;
      buffer_.attr("seek")(absolute_pos);

      if (use_readinto_) {
        auto memview = getMemview(buf, n);
        auto res =
            PyObject_CallMethod(buffer_.ptr(), "readinto", "O", memview.get());
        if (res) {
          int64_t i = static_cast<int64_t>(PyLong_AsLongLong(res));
          if (i > 0) {
            return i;
          }
        }
      }

      // Read bytes into `buf` from the buffer
      std::string bytes = py::cast<std::string>(buffer_.attr("read")(n));
      std::copy(
          bytes.data(),
          bytes.data() + bytes.size(),
          reinterpret_cast<char*>(buf));
      return bytes.size();
    }

    py::object buffer_;
    size_t size_;
    size_t start_offset_;
    bool use_readinto_;
  };

  py::class_<PyTorchStreamReader, std::shared_ptr<PyTorchStreamReader>>(
      m, "PyTorchFileReader")
      .def(py::init<std::string>())
      .def(py::init([](const py::object& buffer) {
        auto adapter = std::make_unique<BufferAdapter>(buffer);
        return std::make_shared<PyTorchStreamReader>(std::move(adapter));
      }))
      .def(
          "get_record",
          [](PyTorchStreamReader& self, const std::string& key) {
            at::DataPtr data;
            size_t size = 0;
            std::tie(data, size) = self.getRecord(key);
            return py::bytes(reinterpret_cast<const char*>(data.get()), size);
          })
      .def(
          "has_record",
          [](PyTorchStreamReader& self, const std::string& key) {
            return self.hasRecord(key);
          })
      .def(
          "get_storage_from_record",
          [](PyTorchStreamReader& self,
             const std::string& key,
             size_t numel,
             py::object data_type_obj) {
            at::DataPtr data(std::get<0>(self.getRecord(key)));
            auto scalar_type =
                reinterpret_cast<THPDtype*>(data_type_obj.ptr())->scalar_type;

            c10::Storage storage(
                c10::Storage::use_byte_size_t(),
                numel * elementSize(scalar_type),
                std::move(data),
                /*allocator=*/nullptr,
                /*resizable=*/false);
            auto ptr =
                c10::make_intrusive<at::TensorImpl, at::UndefinedTensorImpl>(
                    std::move(storage),
                    at::DispatchKeySet(),
                    at::CPU(scalar_type).typeMeta());
            return at::Tensor(std::move(ptr));
          })
      .def("get_all_records", [](PyTorchStreamReader& self) {
        return self.getAllRecords();
      });

  // Used by torch.Package to coordinate deserialization of storages across
  // ScriptModules and eager modules
  py::class_<StorageContext, std::shared_ptr<StorageContext>>(
      m, "StorageContext")
      .def(py::init<>())
      .def(
          "get_storage",
          [](StorageContext& self,
             const std::string& name,
             py::object data_type_obj) {
            c10::Storage storage = self.getStorage(name);
            auto scalar_type =
                reinterpret_cast<THPDtype*>(data_type_obj.ptr())->scalar_type;
            auto ptr =
                c10::make_intrusive<at::TensorImpl, at::UndefinedTensorImpl>(
                    std::move(storage),
                    at::DispatchKeySet(),
                    at::CPU(scalar_type).typeMeta());

            return at::Tensor(std::move(ptr));
          })
      .def(
          "add_storage",
          [](StorageContext& self,
             const std::string& name,
             const at::Tensor& tensor) {
            self.addStorage(name, tensor.storage());
          })
      .def("has_storage", &StorageContext::hasStorage);

  m.def(
      "_jit_get_operation",
      [](const std::string& op_name) {
        try {
          auto symbol = Symbol::fromQualString(op_name);
          auto operations = getAllOperatorsFor(symbol);
          TORCH_CHECK(!operations.empty(), "No such operator ", op_name);
          std::ostringstream docstring;
          docstring << "Automatically bound operator '" << op_name
                    << "' with schema(s):\n";

          for (const auto& op : operations) {
            docstring << "  " << op->schema() << "\n";
          }

          auto func = py::cpp_function(
              [operations, symbol](py::args args, py::kwargs kwargs) {
                std::vector<py::handle> overloaded_args;
                size_t total_arg_num = args.size() + kwargs.size();
                for (size_t i = 0; i < args.size(); ++i) {
                  is_tensor_and_append_overloaded(
                      args[i].ptr(), &overloaded_args);
                  is_tensor_list_and_append_overloaded(
                      args[i].ptr(),
                      &overloaded_args,
                      static_cast<int>(total_arg_num),
                      false /* throw_error */);
                }
                // NB: for kwargs, we cannot guarantee the order of appending
                // is the same as the argument order in operator's schema.
                // This is suboptimal, but should be fine. Later when we have
                // better schema matching and argument parsing, we could
                // match the operator in `operations` first, then the order will
                // be guaranteed.
                for (auto item : kwargs) {
                  is_tensor_and_append_overloaded(
                      item.second.ptr(), &overloaded_args);
                  is_tensor_list_and_append_overloaded(
                      item.second.ptr(),
                      &overloaded_args,
                      total_arg_num,
                      false /* throw_error */);
                }
                if (overloaded_args.size() > 0) {
                  std::vector<py::object> overloaded_types;
                  overloaded_types.reserve(overloaded_args.size());
                  for (auto& oarg : overloaded_args) {
                    overloaded_types.push_back(
                        py::reinterpret_borrow<py::object>(
                            (PyObject*)Py_TYPE(oarg.ptr())));
                  }
                  py::tuple py_types = py::cast(overloaded_types);
                  py::object ret;
                  std::string ns = symbol.ns().toUnqualString();
                  std::string method_name = symbol.toUnqualString();
                  auto self_func = py::module::import("torch")
                                       .attr("ops")
                                       .attr(ns.c_str())
                                       .attr(method_name.c_str());
                  std::string module_name("torch.ops");
                  module_name.append(ns);
                  return pybind11::reinterpret_steal<py::object>(
                      handle_torch_function_no_python_arg_parser(
                          overloaded_args,
                          args.ptr(),
                          kwargs.ptr(),
                          method_name.c_str(),
                          self_func.ptr(),
                          module_name.c_str()));
                }
                return invokeOperatorFromPython(operations, args, kwargs);
              },
              py::name(symbol.toUnqualString()),
              py::doc(docstring.str().c_str()));
          return func;
        } catch (const c10::Error& error) {
          throw std::runtime_error(error.what_without_backtrace());
        }
      },
      py::arg("qualified_name"));

  m.def("parse_ir", [](const std::string& input) {
    auto graph = std::make_shared<Graph>();
    parseIR(input, &*graph);
    return graph;
  });
  m.def("parse_schema", parseSchema);
  m.def("unify_type_list", [](const std::vector<TypePtr>& types) {
    std::ostringstream s;
    auto type = unifyTypeList(types, s);
    if (!type) {
      throw std::runtime_error(s.str());
    }
    return type.value();
  });

  py::class_<FunctionSchema>(m, "FunctionSchema")
      .def_property_readonly(
          "name", [](FunctionSchema& self) { return self.name(); })
      .def_property_readonly(
          "overload_name",
          [](FunctionSchema& self) { return self.overload_name(); })
      .def_property_readonly(
          "arguments", [](FunctionSchema& self) { return self.arguments(); })
      .def_property_readonly(
          "returns", [](FunctionSchema& self) { return self.returns(); })
      .def(
          "is_backward_compatible_with",
          [](const FunctionSchema& self, const FunctionSchema& old_schema) {
            return self.isBackwardCompatibleWith(old_schema);
          })
      .def(
          "__eq__",
          [](const FunctionSchema& self, const FunctionSchema& other) {
            return self == other;
          })
      .def("__str__", [](FunctionSchema& self) {
        std::stringstream ss;
        ss << self;
        return ss.str();
      });
  py::class_<Argument>(m, "Argument")
      .def_property_readonly("name", [](Argument& self) { return self.name(); })
      .def_property_readonly("type", [](Argument& self) { return self.type(); })
      .def_property_readonly(
          "N",
          [](Argument& self) -> py::object {
            return (self.N()) ? py::cast(*self.N()) : py::none();
          })
      .def_property_readonly(
          "default_value",
          [](Argument& self) -> py::object {
            if (!self.default_value()) {
              return py::none();
            }
            IValue v = *self.default_value();
            return toPyObject(std::move(v));
          })
      .def(
          "has_default_value",
          [](Argument& self) -> py::bool_ {
            return self.default_value().has_value();
          })
      .def_property_readonly("kwarg_only", [](Argument& self) -> bool {
        return self.kwarg_only();
      });
  m.def("_jit_get_all_schemas", []() {
    const std::vector<std::shared_ptr<Operator>>& operations =
        getAllOperators();
    return fmap(operations, [](const std::shared_ptr<Operator>& op) {
      return op->schema();
    });
  });
  m.def("_jit_get_custom_class_schemas", customClassSchemasForBCCheck);
  m.def("_jit_get_schemas_for_operator", [](const std::string& qualified_name) {
    auto symbol = Symbol::fromQualString(qualified_name);
    const auto& operations = getAllOperatorsFor(symbol);
    return fmap(operations, [](const std::shared_ptr<Operator>& op) {
      return op->schema();
    });
  });
  m.def("_is_tracing", []() { return jit::tracer::isTracing(); });

  py::class_<PythonFutureWrapper, std::shared_ptr<PythonFutureWrapper>>(
      m, "Future")
      .def(py::init([](std::vector<c10::Device> devices = {}) {
        return std::make_shared<PythonFutureWrapper>(
            c10::make_intrusive<c10::ivalue::Future>(
                PyObjectType::get(), std::move(devices)));
      }))
      .def(
          "done",
          // Intentionally not releasing GIL
          &PythonFutureWrapper::done)
      .def(
          "value",
          &PythonFutureWrapper::value,
          py::call_guard<py::gil_scoped_release>())
      .def(
          "wait",
          &PythonFutureWrapper::wait,
          py::call_guard<py::gil_scoped_release>())
      .def(
          "then",
          &PythonFutureWrapper::then,
          py::call_guard<py::gil_scoped_release>())
      .def(
          "add_done_callback",
          &PythonFutureWrapper::add_done_callback,
          py::call_guard<py::gil_scoped_release>())
      .def(
          "set_result",
          // Intentionally not releasing GIL
          &PythonFutureWrapper::markCompleted)
      .def(
          "_set_unwrap_func",
          // Intentionally not releasing GIL as this just does an assign
          [](PythonFutureWrapper& self, py::function unwrapFunc) {
            auto functionGuard =
                std::make_shared<torch::jit::PythonFunctionGuard>(
                    std::move(unwrapFunc));

            std::function<void(py::object)> pf =
                [functionGuard(std::move(functionGuard))](
                    const py::object& inp) {
                  return functionGuard->func_(inp);
                };
            self.unwrap_func = std::move(pf);
          })
      .def(
          py::pickle(
              /* __getstate__ */
              [](const PythonFutureWrapper& /* unused */) {
                TORCH_CHECK(false, "Can not pickle torch.futures.Future");
                // Note that this return has no meaning since we always
                // throw, it's only here to satisfy Pybind API's
                // requirement.
                return py::make_tuple();
              },
              /* __setstate__ */
              [](const py::tuple& /* unused */) { // NOLINT
                TORCH_CHECK(false, "Can not unpickle torch.futures.Future");
                // Note that this return has no meaning since we always
                // throw, it's only here to satisfy PyBind's API
                // requirement.
                return nullptr;
              }),
          py::call_guard<py::gil_scoped_release>());

  m.def("fork", [](const py::args& args, const py::kwargs& kwargs) {
    AT_ASSERT(args.size() >= 1);

    py::function f = py::cast<py::function>(args[0]);
    py::tuple args_tup(args.size() - 1);

    for (size_t i = 1; i < args.size(); ++i) {
      args_tup[i - 1] = args[i];
    }

    if (jit::tracer::isTracing()) {
      auto graph = jit::tracer::getTracingState()->graph;
      auto fork_node = graph->insertNode(graph->create(prim::TracedFork, 1));
      auto body_block = fork_node->addBlock();

      Value* node_output = nullptr;
      py::object py_func_output;
      // Insert new trace ops into the fork op's sub-block
      WithInsertPoint guard(body_block);
      IValue output_ivalue;
      {
        tracer::WithNestedTracingFrame env_guard;

        // Run the user-supplied function
        py_func_output = f(*args_tup, **kwargs);

        // Convert the output of the user-supplied function to IValue. The type
        // information of this IValue is used both to record the correct type in
        // the trace.
        output_ivalue = toTypeInferredIValue(py_func_output);
        Value* out_val = jit::tracer::getValueTrace(output_ivalue);
        body_block->registerOutput(out_val);
        node_output =
            fork_node->output()->setType(FutureType::create(out_val->type()));
      }

      auto retval =
          c10::make_intrusive<c10::ivalue::Future>(output_ivalue.type());

      // Record the ivalue in the tracer
      jit::tracer::setValueTrace(retval, node_output);

      // stuff the ivalue output in the Future
      retval->markCompleted(output_ivalue);

      return std::make_shared<PythonFutureWrapper>(retval);
    } else {
      auto result = toTypeInferredIValue(f(*args_tup, **kwargs));
      auto retval = c10::make_intrusive<c10::ivalue::Future>(result.type());
      retval->markCompleted(std::move(result));
      return std::make_shared<PythonFutureWrapper>(retval);
    }
  });

  m.def("wait", [](const std::shared_ptr<PythonFutureWrapper>& fut) {
    return fut->wait();
  });

  m.def(
      "_collect_all",
      [](const std::vector<std::shared_ptr<jit::PythonFutureWrapper>>& futures)
          -> std::shared_ptr<jit::PythonFutureWrapper> {
        auto typePtr =
            futures.empty() ? AnyType::get() : futures[0]->fut->elementType();
        c10::List<c10::intrusive_ptr<c10::ivalue::Future>> asList(
            c10::FutureType::create(typePtr));
        asList.reserve(futures.size());
        for (const auto& f : futures) {
          asList.push_back(f->fut);
        }
        return std::make_shared<jit::PythonFutureWrapper>(
            c10::collectAll(asList),
            /* unwrap_func */ [futures](const py::object& /*unused*/) {
              // Throw errors when calling wait() on the returned Future if
              // any of the original futures would throw.
              // NB: PythonFutureWrapper takes an unwrap_func which serves as a
              // callback to evalute the value in the Future. RPC uses this
              // unwrap_func to check whether the returned py::object is a
              // RemoteException object, and re-throw the exception if it is.
              // By extracting the c10::ivalue::Future from PythonFutureWrapper
              // the unwrap_func on the original PythonFutureWrapper objects are
              // discarded, and hence it will return the RemoteException as an
              // object instead of re-throwing it.
              for (auto& fut : futures) {
                fut->wait();
              }
            });
      },
      py::call_guard<py::gil_scoped_release>());

  m.def("_jit_assert_is_instance", [](py::object obj, const TypePtr& type) {
    toIValue(std::move(obj), type);
  });

#if defined(C10_SUPPORTS_FATAL_SIGNAL_HANDLERS)
  m.def("_set_print_stack_traces_on_fatal_signal", [](bool print) {
    c10::FatalSignalHandler::getInstance().setPrintStackTracesOnFatalSignal(
        print);
  });
#endif // defined(C10_SUPPORTS_SIGNAL_HANDLER)

  initPythonCustomClassBindings(module);
  initPythonIRBindings(module);
  tracer::initPythonTracerBindings(module);
  initTreeViewBindings(module);
  initJitScriptBindings(module);
  initJitBackendBindings(module);
  initStaticModuleBindings(module);
  initTensorExprBindings(module);

  setPrintHandler([](const std::string& str) {
    py::gil_scoped_acquire acquire;
    try {
      auto _stdout = py::module::import("sys").attr("stdout");
      _stdout.attr("write")(str);
    } catch (py::error_already_set& e) {
      throw std::runtime_error(e.what());
    }
  });
}
} // namespace jit
} // namespace torch<|MERGE_RESOLUTION|>--- conflicted
+++ resolved
@@ -31,6 +31,7 @@
 #include <torch/csrc/jit/passes/graph_fuser.h>
 #include <torch/csrc/jit/passes/inline_fork_wait.h>
 #include <torch/csrc/jit/passes/inliner.h>
+#include <torch/csrc/jit/passes/integer_value_refinement.h>
 #include <torch/csrc/jit/passes/loop_unrolling.h>
 #include <torch/csrc/jit/passes/lower_graph.h>
 #include <torch/csrc/jit/passes/lower_tuples.h>
@@ -55,6 +56,7 @@
 #include <torch/csrc/jit/passes/onnx/shape_type_inference.h>
 #include <torch/csrc/jit/passes/onnx/unpack_quantized_weights.h>
 #include <torch/csrc/jit/passes/peephole.h>
+#include <torch/csrc/jit/passes/peephole_list_idioms.h>
 #include <torch/csrc/jit/passes/quantization/dedup_module_uses.h>
 #include <torch/csrc/jit/passes/quantization/finalize.h>
 #include <torch/csrc/jit/passes/quantization/fusion_passes.h>
@@ -68,6 +70,7 @@
 #include <torch/csrc/jit/passes/shape_analysis.h>
 #include <torch/csrc/jit/passes/specialize_autogradzero.h>
 #include <torch/csrc/jit/passes/subgraph_rewrite.h>
+#include <torch/csrc/jit/passes/symbolic_shape_analysis.h>
 #include <torch/csrc/jit/passes/tensorexpr_fuser.h>
 #include <torch/csrc/jit/passes/utils/check_alias_annotation.h>
 #include <torch/csrc/jit/passes/vulkan_rewrite.h>
@@ -162,8 +165,6 @@
             ONNXAssignOutputShape(graph, tensors, desc, onnx_shape_inference);
           })
       .def("_jit_pass_lower_all_tuples", LowerAllTuples)
-<<<<<<< HEAD
-=======
       .def(
           "_new_symbolic_shape_symbol",
           []() { return c10::ShapeSymbol::newSymbol().value(); })
@@ -176,8 +177,8 @@
             return shapeComputeGraphForSchema(n->schema());
           })
       .def("_jit_pass_propagate_shapes_on_graph", PropagateShapesOnGraph)
->>>>>>> cab48494
       .def("_jit_pass_onnx_function_substitution", ONNXFunctionCallSubstitution)
+      .def("_jit_pass_integer_value_refinement", RefineIntegerValues)
       .def(
           "_jit_set_symbolic_shapes_test_mode",
           &setSymbolicShapeAnalysisTestMode)
@@ -392,11 +393,19 @@
           "_jit_pass_custom_pattern_based_rewrite_graph",
           [](const std::string& pattern,
              const std::string& fused_node_name,
-             std::shared_ptr<Graph> g) {
+             std::shared_ptr<Graph> g,
+             const std::vector<std::pair<std::string, std::string>>&
+                 value_name_pairs) {
             SubgraphRewriter subgraph_rewriter;
-            subgraph_rewriter.RegisterRewritePattern(pattern, fused_node_name);
+            subgraph_rewriter.RegisterRewritePattern(
+                pattern, fused_node_name, value_name_pairs);
             subgraph_rewriter.runOnGraph(g);
-          })
+          },
+          py::arg("pattern"),
+          py::arg("fused_node_name"),
+          py::arg("g"),
+          py::arg("value_name_pairs") =
+              std::vector<std::pair<std::string, std::string>>())
       .def(
           "_jit_pass_remove_inplace_ops",
           [](const std::shared_ptr<Graph>& g) { return RemoveInplaceOps(g); })
@@ -420,6 +429,16 @@
           },
           py::arg("graph"),
           py::arg("addmm_fusion_enabled") = false)
+      .def(
+          "_jit_pass_peephole_list_idioms",
+          [](const std::shared_ptr<Graph>& g, bool refine_list_len) {
+            return PeepholeOptimizeListIdioms(g, refine_list_len);
+          },
+          py::arg("graph"),
+          py::arg("refine_list_len") = false)
+      .def(
+          "_jit_pass_refine_integer_values",
+          [](std::shared_ptr<Graph>& g) { return RefineIntegerValues(g); })
       .def(
           "_jit_pass_fuse_addmm",
           [](std::shared_ptr<Graph>& g) { return FuseAddMM(g); })
