--- conflicted
+++ resolved
@@ -1557,13 +1557,9 @@
 
     input_tensor, local_size = _object_to_tensor(obj)
     current_device = torch.device("cpu")
-<<<<<<< HEAD
-    if is_nccl_available() and isinstance(group or _get_default_group(), ProcessGroupNCCL):
-=======
     if is_nccl_available() and isinstance(
         group or _get_default_group(), ProcessGroupNCCL
     ):
->>>>>>> 96651458
         # See note about using torch.cuda.current_device() here in docstring.
         # We cannot simply use my_rank since rank == device is not necessarily
         # true.
