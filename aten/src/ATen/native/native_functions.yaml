--- conflicted
+++ resolved
@@ -3448,23 +3448,15 @@
 - func: square_(Tensor(a!) self) -> Tensor(a!)
   variants: function, method
 
-<<<<<<< HEAD
+- func: square.out(Tensor self, *, Tensor(a!) out) -> Tensor(a!)
+  dispatch:
+    CPU, CUDA: square_out
+
 - func: std(Tensor self, bool unbiased) -> Tensor
-=======
-- func: square.out(Tensor self, *, Tensor(a!) out) -> Tensor(a!)
-  dispatch:
-    CPU, CUDA: square_out
-
-- func: std(Tensor self, bool unbiased=True) -> Tensor
->>>>>>> 69dacdc2
-  variants: function, method
-  dispatch:
-    Math: std
+  variants: function, method
 
 - func: std.dim(Tensor self, int[1] dim, bool unbiased, bool keepdim=False) -> Tensor
   variants: function, method
-  dispatch:
-    Math: std
 
 - func: std.correction(Tensor self, int[1]? dim=None, *, int? correction=None, bool keepdim=False) -> Tensor
   variants: function, method
@@ -3473,14 +3465,10 @@
 
 - func: std_mean(Tensor self, bool unbiased) -> (Tensor, Tensor)
   variants: function
-  dispatch:
-    Math: std_mean
 
 
 - func: std_mean.dim(Tensor self, int[1] dim, bool unbiased, bool keepdim=False) -> (Tensor, Tensor)
   variants: function
-  dispatch:
-    Math: std_mean
 
 - func: std_mean.correction(Tensor self, int[1]? dim=None, *, int? correction=None, bool keepdim=False) -> (Tensor, Tensor)
   variants: function
@@ -3490,17 +3478,10 @@
 - func: std_mean.names_dim(Tensor self, Dimname[1] dim, bool unbiased=True, bool keepdim=False) -> (Tensor, Tensor)
   variants: function
 
-<<<<<<< HEAD
 - func: std_mean.correction_names(Tensor self, Dimname[1] dim, *, int? correction=None, bool keepdim=False) -> (Tensor, Tensor)
   variants: function
 
 - func: std.out(Tensor self, int[1] dim, bool unbiased, bool keepdim=False, *, Tensor(a!) out) -> Tensor(a!)
-  use_c10_dispatcher: hacky_wrapper_for_legacy_signatures
-=======
-- func: std.out(Tensor self, int[1] dim, bool unbiased=True, bool keepdim=False, *, Tensor(a!) out) -> Tensor(a!)
->>>>>>> 69dacdc2
-  dispatch:
-    Math: std_out
 
 - func: std.correction_out(Tensor self, int[1]? dim=None, *, int? correction=None, bool keepdim=False, Tensor(a!) out) -> Tensor(a!)
   dispatch:
@@ -3762,27 +3743,16 @@
 
 - func: var(Tensor self, bool unbiased) -> Tensor
   variants: function, method
-  dispatch:
-    Math: var
 
 - func: var.dim(Tensor self, int[1] dim, bool unbiased, bool keepdim=False) -> Tensor
   variants: function, method
-  dispatch:
-    Math: var
 
 - func: var.correction(Tensor self, int[1]? dim=None, *, int? correction=None, bool keepdim=False) -> Tensor
   variants: function, method
   dispatch:
     CPU, CUDA: var
 
-<<<<<<< HEAD
 - func: var.out(Tensor self, int[1] dim, bool unbiased, bool keepdim=False, *, Tensor(a!) out) -> Tensor(a!)
-  use_c10_dispatcher: hacky_wrapper_for_legacy_signatures
-=======
-- func: var.out(Tensor self, int[1] dim, bool unbiased=True, bool keepdim=False, *, Tensor(a!) out) -> Tensor(a!)
->>>>>>> 69dacdc2
-  dispatch:
-    Math: var_out
 
 - func: var.correction_out(Tensor self, int[1]? dim=None, *, int? correction=None, bool keepdim=False, Tensor(a!) out) -> Tensor(a!)
   dispatch:
@@ -3801,13 +3771,9 @@
 
 - func: var_mean(Tensor self, bool unbiased) -> (Tensor, Tensor)
   variants: function
-  dispatch:
-    Math: var_mean
 
 - func: var_mean.dim(Tensor self, int[1] dim, bool unbiased, bool keepdim=False) -> (Tensor, Tensor)
   variants: function
-  dispatch:
-    Math: var_mean
 
 - func: var_mean.correction(Tensor self, int[1]? dim=None, *, int? correction=None, bool keepdim=False) -> (Tensor, Tensor)
   variants: function
