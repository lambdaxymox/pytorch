import os
from typing import List, Dict, Optional, Tuple, Set, Callable, Any, Union, Sequence
from typing_extensions import Literal
import yaml
from collections import OrderedDict, defaultdict, namedtuple
import argparse
import pathlib
import functools
import json
from dataclasses import dataclass

from tools.codegen.code_template import CodeTemplate
from tools.codegen.model import (Argument, DispatchKey, FunctionSchema,
                                 Location, NativeFunction,
                                 NativeFunctionsGroup, OperatorName,
                                 BackendIndex, BackendMetadata,
                                 OptionalType, SchemaKind, SelfArgument,
                                 TensorOptionsArguments, Type, Variant,
                                 assert_never, is_cuda_dispatch_key,
                                 is_generic_dispatch_key)
from tools.codegen.api.types import (Binding, CppSignature, CppSignatureGroup,
                                     DispatcherSignature, NativeSignature)
from tools.codegen.api import cpp
import tools.codegen.api.dispatcher as dispatcher
import tools.codegen.api.native as native
import tools.codegen.api.meta as meta
import tools.codegen.api.structured as structured
from tools.codegen.api.translate import translate
from tools.codegen.selective_build.selector import SelectiveBuilder
from tools.codegen.utils import Target, concatMap, context, mapMaybe
from tools.codegen.context import (method_with_native_function,
                                   native_function_manager,
                                   with_native_function_and_indices,
                                   with_native_function)
import tools.codegen.dest as dest

try:
    # use faster C loader if available
    from yaml import CSafeLoader as Loader
except ImportError:
    from yaml import SafeLoader as Loader  # type: ignore[misc]

# Welcome to the ATen code generator v2!  The ATen code generator is
# responsible for parsing native_functions.yaml and then generating
# various generated files (e.g., TypeDefault.cpp) based on the operators
# defined in this file.  This means that the code generator knows how to
# parse function schema, and then translate this into various C++ types
# and boilerplate code.
#
# Some things to know about this file when you modify it:
#
# - This file has STRICT mypy typechecking.  Typecheck it with
#   `mypy --config mypy-strict.ini` in the root source directory
#
# - Most of the heavy lifting lives in external modules:
#   - 'model' has the data model for native_functions.yaml.  The classes
#     in those file represent what you see when you look at
#     a native_functions.yaml
#   - 'api' has conversions for how to translate JIT schema into
#     the various C++ APIs that the codegen interacts with.  There
#     are in fact THREE different C++ APIs: the public C++ API,
#     the dispatcher API, and the legacy disaptcher API.  See each
#     of these respective files for more information

# ~~~~~~~~~~~~~~~~~~~~~~~~~~~~~~~~~~~~~~~~~~~~~~~~~~~~~~~~~~~~~~~~~~~ #
#
#                         HELPER FUNCTIONS
#
# ~~~~~~~~~~~~~~~~~~~~~~~~~~~~~~~~~~~~~~~~~~~~~~~~~~~~~~~~~~~~~~~~~~~ #

# A custom loader for YAML to let us also keep track of line numbers
# of each entry in the YAML file
class LineLoader(Loader):
    def construct_mapping(self, node, deep=False):  # type: ignore[no-untyped-def]
        mapping = super().construct_mapping(node, deep=deep)  # type: ignore[no-untyped-call]
        # Add 1 so line numbering starts at 1
        mapping['__line__'] = node.start_mark.line + 1
        return mapping

# Parse native_functions.yaml into a sequence of NativeFunctions and Backend Indices.
ParsedYaml = namedtuple('ParsedYaml', ['native_functions', 'backend_indices'])
def parse_native_yaml(path: str) -> ParsedYaml:
    with open(path, 'r') as f:
        es = yaml.load(f, Loader=LineLoader)
    assert isinstance(es, list)
    rs: List[NativeFunction] = []
    bs: Dict[DispatchKey, Dict[OperatorName, BackendMetadata]] = defaultdict(dict)
    for e in es:
        assert isinstance(e.get('__line__'), int), e
        loc = Location(path, e['__line__'])
        funcs = e.get('func')
        with context(f'in {loc}:\n  {funcs}'):
            func, m = NativeFunction.from_yaml(e, loc)
            rs.append(func)
            BackendIndex.grow_index(bs, m)
    error_check_native_functions(rs)
    # Default dict is to prevent the codegen from barfing when we have a dispatch key that has no kernels yet.
    indices: Dict[DispatchKey, BackendIndex] = defaultdict(lambda: BackendIndex(
        dispatch_key=DispatchKey.Undefined, use_out_as_primary=True, external=False, index={}))
    for k, v in bs.items():
        # All structured in-tree operators are implemented in terms of their out operator.
        indices[k] = BackendIndex(dispatch_key=k, use_out_as_primary=True, external=False, index=v)
    return ParsedYaml(rs, indices)

# Some assertions are already performed during parsing, but those are only within a single NativeFunction.
# Assertions here are meant to be performed across NativeFunctions.
def error_check_native_functions(funcs: Sequence[NativeFunction]) -> None:
    func_map: Dict[OperatorName, NativeFunction] = {}
    for f in funcs:
        func_map[f.func.name] = f
    for f in funcs:
        if f.structured_delegate is not None:
            delegate_func = func_map[f.structured_delegate]
            assert delegate_func.structured, \
                f"{f.func.name} is marked as a structured_delegate pointing to " \
                f"{f.structured_delegate}, but {f.structured_delegate} is not marked as structured. " \
                f"Consider adding 'structured=True' to the delegated operator"

def cpp_string(s: str) -> str:
    """Convert a python string into a c++ string literal """
    s = s.replace('\\', '\\\\')
    s = s.replace('"', '\\"')
    s = s.replace('\a', '\\a')
    s = s.replace('\b', '\\b')
    s = s.replace('\f', '\\f')
    s = s.replace('\n', '\\n')
    s = s.replace('\v', '\\v')
    s = s.replace('\t', '\\t')
    return f'"{s}"'

# ~~~~~~~~~~~~~~~~~~~~~~~~~~~~~~~~~~~~~~~~~~~~~~~~~~~~~~~~~~~~~~~~~~~ #
#
#                        C++ CODE GENERATION
#
# ~~~~~~~~~~~~~~~~~~~~~~~~~~~~~~~~~~~~~~~~~~~~~~~~~~~~~~~~~~~~~~~~~~~ #

# Most functions in this section are curried: they consist of a function
# that takes some parameters (e.g., what is to be generated) which itself
# returns a function that actually maps NativeFunction to the code
# to be generated.  This pattern makes it convenient to use map, concatMap
# and similar functional combinators.

def static_dispatch_extra_headers(backend: Optional[BackendIndex]) -> str:
    if backend is None:
        return ''
    return f"""
#include <ATen/{backend.dispatch_key}Functions.h>
#include <ATen/CompositeExplicitAutogradFunctions.h>
#include <ATen/CompositeImplicitAutogradFunctions.h>
"""

def static_dispatch(
    f: NativeFunction, cpp_sig: CppSignature,
    *, method: bool, backend_index: Optional[BackendIndex]
) -> Optional[str]:
    if backend_index is None or f.manual_kernel_registration:
        return None
    target_sig = CppSignatureGroup.from_native_function(f, method=False, fallback_binding=False).signature
    name = target_sig.name()
    exprs = translate(cpp_sig.arguments(), target_sig.arguments(), method=method)
    exprs_str = ', '.join(a.expr for a in exprs)

    if f.structured_delegate is not None:
        # TODO: for ops with structured_delegate it should check the dispatch table of
        # the out variant instead. For now, these structured ops all have CPU/CUDA kernels
        # so we always dispatch to the `backend`, but this could be wrong when we
        # migrate math/default_backend ops to use structured delegate.
        return f'return at::{backend_index.dispatch_key.lower()}::{name}({exprs_str});'

    if backend_index.has_kernel(f):
        return f'return at::{backend_index.dispatch_key.lower()}::{name}({exprs_str});'
    elif f.has_composite_explicit_autograd_kernel:
        return f'return at::{DispatchKey.CompositeExplicitAutograd.lower()}::{name}({exprs_str});'
    elif f.has_composite_implicit_autograd_kernel:
        return f'return at::{DispatchKey.CompositeImplicitAutograd.lower()}::{name}({exprs_str});'

    return f'TORCH_CHECK(false, "Static dispatch does not support {name} for {backend_index.dispatch_key}.");'

# Generates RegisterSchema.cpp.  Depending on the selector, either
# all schemas are registered, or only some are (in the case of
# selective build)
@dataclass(frozen=True)
class RegisterSchema:
    selector: SelectiveBuilder

    @method_with_native_function
    def __call__(self, f: NativeFunction) -> Optional[str]:
        if not self.selector.is_native_function_selected(f):
            return None
<<<<<<< HEAD
        return f'm.def(at::_ops::{f.func.name.unambiguous_name()}::schema_str);\n'
=======
        schema_str = cpp_string(str(f.func))
        schema_str = '"' + "aten::" + schema_str[1:]
        return f'm.def({schema_str});\n'


def _num_leading_spaces(line: str) -> int:
    return len(line) - len(line.lstrip())


# Unindents all lines in code. Each line gets unindented the same amount;
# that amount is equal to the smallest number of leading spaces across all lines
def deindent(code: str) -> str:
    lines = code.split('\n')
    min_leading_spaces = min(map(_num_leading_spaces, lines))
    lines = [line[min_leading_spaces:] for line in lines]
    return '\n'.join(lines)

>>>>>>> e2c784d9

# Generates Operators.h and Operators.cpp.
# These provide macros that, given an operator and overload name, allow users
# to access an "un-overloaded" function version of the operator. This
# is useful for extension writers who want to (1) want to decltype the operator
# and (2) don't want to worry about method-only operators.
@dataclass(frozen=True)
class ComputeOperators:
    target: Union[
        Literal[Target.DECLARATION],
        Literal[Target.DEFINITION]
    ]

    @method_with_native_function
    def __call__(self, f: NativeFunction) -> Optional[str]:
        sig = DispatcherSignature.from_schema(f.func)
        name = f.func.name.unambiguous_name()
        call_method_name = 'call'
        redispatch_method_name = 'redispatch'

        if self.target is Target.DECLARATION:
            # Note [The ATen Operators API]
            # The ATen Operators API lives in the at::_ops namespace, and contains compile-time
            # metadata about each operator + entry points into the Dispatcher.
            # The C++ function, method, and redispatch API's are all implemented as wrappers
            # into various bits of the structs defined here.
            #
            # Important characteristics about the Operators API:
            # (1) It follows the Dispatcher API.
            #     This is kind of necessary to avoid overhead.
            #     For example: if it followed the C++ API, then all of the faithful C++ factory functions
            #     would need to wrap their arguments into TensorOptions only to unwrap them again.
            # (2) Overload names are disambiguated.
            #     This is helpful for pytorch extenders who would like to decltype() an aten operator,
            #     that has overloads, e.g. decltype(at::_ops::mul_Tensor::call)
            # (3) No argument defaulting is allowed.
            #     This is more of an implementation detail to avoid #include cycles,
            #     since TensorBody.h (which defines the Tensor class) needs to include this file.
            # (4) manual_cpp_bindings and faithful names are not included in the API.
            #     This applies to stuff like __dispatch__is_complex(), and add_outf().
            #     These aren't "real aten ops", they're just additional functions provided by the C++ API.
            #     They're implemented as wrappers in Functions.h that call into the actual operators
            #     defined here, i.e. at::_ops::is_complex::call() and at::_ops::add_out::call().
            #     This means that ATEN_OP(is_complex) will not fastpath, and will go through the dispatcher.
            return f"""
struct TORCH_API {name} {{
  using schema = {sig.type()};
  using ptr_schema = schema*;
  static constexpr const char* name = "aten::{str(f.func.name.name)}";
  static constexpr const char* overload_name = "{f.func.name.overload_name}";
  static constexpr const char* schema_str = {cpp_string(str(f.func))};
  static {sig.defn(name=call_method_name, is_redispatching_fn=False)};
  static {sig.defn(name=redispatch_method_name, is_redispatching_fn=True)};
}};"""
        elif self.target is Target.DEFINITION:
            defns = ''
            for is_redispatching_fn in [False, True]:
                if is_redispatching_fn:
                    dispatcher_exprs_str = ', '.join(['dispatchKeySet'] + [a.name for a in sig.arguments()])
                    dispatcher_call = 'redispatch'
                    method_name = f'{name}::{redispatch_method_name}'
                else:
                    dispatcher_exprs_str = ', '.join([a.name for a in sig.arguments()])
                    dispatcher_call = 'call'
                    method_name = f'{name}::{call_method_name}'

                defns += f"""
// aten::{f.func}
{sig.defn(name=method_name, is_redispatching_fn=is_redispatching_fn)} {{
    static auto op = c10::Dispatcher::singleton()
        .findSchemaOrThrow(name, overload_name)
        .typed<schema>();
    return op.{dispatcher_call}({dispatcher_exprs_str});
}}
"""
            return defns
        else:
            assert_never(self.target)


# Generates Function.h, which provides the functional public C++ API,
# and the scaffolding to call into the dispatcher from these functions.
@dataclass(frozen=True)
class ComputeFunction:
    static_dispatch_backend_index: Optional[BackendIndex]

    @method_with_native_function
    def __call__(self, f: NativeFunction) -> Optional[str]:
        if Variant.function not in f.variants:
            return None

        sig_group = CppSignatureGroup.from_native_function(f, method=False, fallback_binding=f.manual_cpp_binding)

        def generate_defn(faithful: bool) -> str:
            if faithful:
                sig = sig_group.faithful_signature
                assert sig is not None
            else:
                sig = sig_group.signature

            # See Note [The ATen Operators API]
            target_sig = DispatcherSignature.from_schema(f.func)
            exprs = translate(sig.arguments(), target_sig.arguments())
            exprs_str = ', '.join([e.expr for e in exprs])

            static_dispatch_block = static_dispatch(f, sig, method=False, backend_index=self.static_dispatch_backend_index)
            if static_dispatch_block is None:
                return f"""
// aten::{f.func}
TORCH_API inline {sig.decl()} {{
    return at::_ops::{f.func.name.unambiguous_name()}::call({exprs_str});
}}
"""
            else:
                return f"""
// aten::{f.func}
TORCH_API inline {sig.decl()} {{
    {static_dispatch_block}
}}
"""
        result = generate_defn(False)
        if sig_group.faithful_signature is not None:
            result += generate_defn(True)

        return result

# Generates TensorBody.h. This file provides the object-oriented (method-based)
# public C++ API, and the scaffolding to call into the dispatcher from these functions.
@dataclass(frozen=True)
class ComputeTensorMethod:
    static_dispatch_backend_index: Optional[BackendIndex]

    @method_with_native_function
    def __call__(self, f: NativeFunction) -> Optional[str]:
        if Variant.method not in f.variants:
            return None

        assert not f.func.is_out_fn()
        assert f.func.arguments.self_arg is not None

        sig_group = CppSignatureGroup.from_native_function(f, method=True, fallback_binding=f.manual_cpp_binding)

        def generate_defn(faithful: bool) -> str:
            if faithful:
                sig = sig_group.faithful_signature
                assert sig is not None
            else:
                sig = sig_group.signature

            target_sig = DispatcherSignature.from_schema(f.func)
            exprs = translate(sig.arguments(), target_sig.arguments(), method=True)
            exprs_str = ', '.join([e.expr for e in exprs])

            static_dispatch_block = static_dispatch(f, sig, method=True, backend_index=self.static_dispatch_backend_index)
            if static_dispatch_block is None:
                return f"""
// aten::{f.func}
inline {sig.decl()} const {{
    return at::_ops::{f.func.name.unambiguous_name()}::call({exprs_str});
}}
"""
            else:
                return f"""
// aten::{f.func}
inline {sig.decl()} const {{
    {static_dispatch_block}
}}
"""

        result = generate_defn(faithful=False)
        if sig_group.faithful_signature is not None:
            result += generate_defn(faithful=True)

        return result

# Generates RedispatchFunctions.h.
# This is similar to the C++ API defined in Functions.h, but provides access
# to the dispatcher's redispatch API.
@dataclass(frozen=True)
class ComputeRedispatchFunction:

    @method_with_native_function
    def __call__(self, f: NativeFunction) -> Optional[str]:
        # We unconditionally generate function variants of the redispatch API.
        # This is mainly because we can namespace functions separately, but not methods,
        sig_group = CppSignatureGroup.from_native_function(f, method=False, fallback_binding=f.manual_cpp_binding)

        def generate_defn(faithful: bool) -> str:
            if faithful:
                sig = sig_group.faithful_signature
                assert sig is not None
            else:
                sig = sig_group.signature

            target_sig = DispatcherSignature.from_schema(f.func)
            exprs = translate(sig.arguments(), target_sig.arguments())
            exprs_str = ', '.join(['dispatchKeySet'] + [a.expr for a in exprs])

            return f"""
// aten::{f.func}
TORCH_API inline {sig.decl(is_redispatching_fn=True)} {{
    return at::_ops::{f.func.name.unambiguous_name()}::redispatch({exprs_str});
}}
"""
        result = generate_defn(False)
        if sig_group.faithful_signature is not None:
            result += generate_defn(True)

        return result


# Generates ATenOpList.cpp, a runtime accessible list of all aten
# operators.
# TODO: This was historically used to help some JIT interop code
# figure out whether or not to treat aten namespace'd operators
# one way or another, we should reevaluate if this is actually needed.
@with_native_function
def compute_aten_op(f: NativeFunction) -> str:
    return f'{{"aten::{f.func.name.name}", "{f.func.name.overload_name}"}},'

# Generates MetaFunctions.h
def compute_meta_function_declaration(g: NativeFunctionsGroup) -> Optional[str]:
    if not g.structured:
        return None
    with native_function_manager(g.out):
        name = meta.name(g)
        args = structured.meta_arguments(g)
        args_str = ', '.join(a.decl() for a in args)
        parent_class = g.out.structured_inherits
        if parent_class is None:
            parent_class = "at::impl::MetaBase"
        return f"""\
struct TORCH_API structured_{name} : public {parent_class} {{
    void meta({args_str});
}};
"""

# Generates RegisterBackendSelect.cpp, a series of kernels which provide
# specialized computation of dispatch key for operator signatures which cannot
# be easily done automatically using templating.
@dataclass(frozen=True)
class ComputeBackendSelect:
    target: Union[
        Literal[Target.DEFINITION],
        Literal[Target.REGISTRATION]
    ]

    # Selector object to determine which operators to generate
    # registration code for.
    selector: SelectiveBuilder

    @method_with_native_function
    def __call__(self, f: NativeFunction) -> Optional[str]:
        if str(f.func.name.name).endswith('_like') or str(f.func.name.name).startswith('new_'):
            return None

        name = native.name(f.func)
        native_sig = NativeSignature(f.func)

        if not any(isinstance(a.argument, TensorOptionsArguments) for a in native_sig.arguments()):
            return None

        if not self.selector.is_native_function_selected(f):
            return None

        native_tensor_args = [
            a for a in native_sig.arguments()
            if isinstance(a.argument, Argument) and a.argument.type.is_tensor_like()
        ]

        dispatcher_sig = DispatcherSignature.from_schema(f.func)

        sig: Union[NativeSignature, DispatcherSignature]
        sig = dispatcher_sig
        dispatcher_exprs = dispatcher_sig.exprs()
        dispatch_key = "c10::computeDispatchKey(dtype, layout, device)"

        if self.target is Target.DEFINITION:
            # I don't think there's actually a good reason to generate
            # these two cases differently
            # The first case could probably be improved though- it calls computeDispatchKeySet(),
            # which looks at TLS dispatch keys- there should not be any by the time we reach backend select.
            if native_tensor_args:
                tensor_args = ', '.join(a.name for a in native_tensor_args)
                compute_dk = f"""\
DispatchKeySet _dk_set = c10::DispatchKeySet({dispatch_key}) | c10::detail::multi_dispatch_key_set({tensor_args});
  DispatchKeySet _dk_mask = c10::DispatchKeySet(DispatchKeySet::FULL_AFTER, DispatchKey::BackendSelect);
  DispatchKeySet _dk = c10::impl::computeDispatchKeySet(_dk_set, _dk_mask);"""
            else:
                compute_dk = f"DispatchKeySet _dk = c10::DispatchKeySet({dispatch_key});"
            return f"""\
// aten::{f.func}
C10_ALWAYS_INLINE
{sig.defn(name)} {{
  static auto op = c10::Dispatcher::singleton()
    .findSchemaOrThrow(at::_ops::{f.func.name.unambiguous_name()}::name, at::_ops::{f.func.name.unambiguous_name()}::overload_name)
    .typed<at::_ops::{f.func.name.unambiguous_name()}::schema>();
  {compute_dk}
  return op.redispatch(_dk, {', '.join(a.expr for a in dispatcher_exprs)});
}}
"""
        elif self.target is Target.REGISTRATION:
            return f"""m.impl("aten::{f.func.name}", TORCH_FN({name}));"""
        else:
            assert_never(self.target)

# ~~~~~~~~~~~~~~~~~~~~~~~~~~~~~~~~~~~~~~~~~~~~~~~~~~~~~~~~~~~~~~~~~~~ #
#
#                       YAML CODE GENERATION
#
# ~~~~~~~~~~~~~~~~~~~~~~~~~~~~~~~~~~~~~~~~~~~~~~~~~~~~~~~~~~~~~~~~~~~ #

def dict_representer(dumper: Any, data: Any) -> Any:
    return dumper.represent_dict(data.items())

def format_yaml(data: object) -> str:
    noalias_dumper = yaml.dumper.SafeDumper
    noalias_dumper.ignore_aliases = lambda self, data: True  # type: ignore[assignment]
    # Support serializing OrderedDict
    noalias_dumper.add_representer(OrderedDict, dict_representer)  # type: ignore[no-untyped-call]
    # Some yaml parsers (e.g. Haskell's) don't understand line breaks.
    # width=float('Inf') turns off optional line breaks and improves
    # the portability of the outputted yaml.
    return yaml.dump(data, default_flow_style=False, Dumper=noalias_dumper, width=float('Inf'))  # type: ignore[no-any-return]

# For some reason, some defaults we write to YAML are written as native
# YAML objects, rather than doing them uniformly as strings.  This
# function detects those cases and converts them into native Python
# objects.
def pythonify_default(s: str) -> object:
    if s == 'true':
        return True
    elif s == 'false':
        return False

    try:
        return int(s)
    except ValueError:
        try:
            return float(s)
        except ValueError:
            return s

# What is a dynamic type?  Over time, the semantic meaning of
# dynamic type has degraded to meaninglessness (in the old days,
# it captured dtype-ness of types, but that has gone away with
# the removal of TH).  These days, it's mostly the same thing as
# the C++ API argument type, except that Tensor and Tensor?
# arguments simply present as Tensor.
#
# TODO: Get rid of dynamic_type, after getting tools/autograd
# to use the new codegen framework
def dynamic_type(t: Type) -> str:
    if isinstance(t, OptionalType):
        return dynamic_type(t.elem)
    # Note we don't use t.is_tensor_like() here because it would
    # also include Tensor[]
    if str(t) == 'Tensor':
        return 'at::Tensor'
    return cpp.argumenttype_type(t, mutable=False, binds='__placeholder__').cpp_type()

def compute_method_of_yaml(variants: Set[Variant]) -> List[str]:
    # This is written out explicitly to ensure that Tensor and
    # namespace are put into the list in the right order
    method_of = ['Type']
    if Variant.method in variants:
        method_of.append('Tensor')
    if Variant.function in variants:
        method_of.append('namespace')
    return method_of

def compute_returns_yaml(f: NativeFunction) -> Tuple[List[Dict[str, str]], Dict[str, str]]:
    # Note [name and field_name]
    # ~~~~~~~~~~~~~~~~~~~~~~~~~~
    # To understand name_to_field_name, we must first talk about this
    # schema:
    #
    #   lstsq.X(Tensor self, Tensor A, *, Tensor(a!) X, Tensor(b!) qr) -> (Tensor(a!) solution, Tensor(b!) QR)
    #
    # There is something very odd about this schema: it is an out
    # variant of the function (that is to say, it will convert into
    # at::lstsq_out() in the C++ API), but the names of the output
    # return arguments don't match the keyword argument names of
    # the inputs.  It TURNS OUT that in this situation, the historical
    # Declarations.yaml we want to output is this (abbreviated to
    # only show relevant fields):
    #
    #   arguments:
    #     ...
    #   - field_name: solution
    #     name: X
    #   - field_name: QR
    #     name: qr
    #     ...
    #
    #   returns:
    #   - field_name: solution
    #     name: X
    #   - field_name: QR
    #     name: qr
    #
    # The name of the return fields is stored in 'field_name', and the
    # name of the arguments is stored in 'name'.  So when we process
    # arguments, we need a way to get at the corresponding return.  At
    # the moment, this is most conveniently done by constructing a
    # mapping from name (the argument concept) to field_name (the
    # return concept) while processing return arguments, since we don't
    # directly maintain this correspondence in the modeling of function
    # schema itself.
    #
    # See also https://github.com/pytorch/pytorch/issues/43114
    name_to_field_name: Dict[str, str] = {}

    # Compute the returns field of the YAML entry
    names = cpp.return_names(f)
    returns = []
    for i, (r, name) in enumerate(zip(f.func.returns, names)):
        ret = {
            'dynamic_type': dynamic_type(r.type),
            'name': name,
            'type': cpp.return_type(r).cpp_type(),
        }

        if r.name:
            # See Note [name and field_name]
            ret['field_name'] = r.name
            if f.func.is_out_fn():
                name_to_field_name[f.func.arguments.out[i].name] = r.name

        returns.append(ret)

    return returns, name_to_field_name

# arguments in yaml roughly corresponds to the public C++ API
def compute_cpp_argument_yaml(cpp_a: Binding, *, schema_order: bool, kwarg_only_set: Set[str],
                              out_arg_set: Set[str], name_to_field_name: Dict[str, str]) -> object:
    if isinstance(cpp_a.argument, TensorOptionsArguments):
        arg: Dict[str, object] = {
            'annotation': None,
            'dynamic_type': 'at::TensorOptions',
            'is_nullable': False,
            'name': cpp_a.name,
            'type': cpp_a.type,
            'kwarg_only': True,
        }
        if cpp_a.default is not None:
            arg['default'] = cpp_a.default
        return arg
    elif isinstance(cpp_a.argument, SelfArgument):
        raise AssertionError()
    elif isinstance(cpp_a.argument, Argument):
        return compute_argument_yaml(
            cpp_a.argument, schema_order=schema_order,
            kwarg_only_set=kwarg_only_set, out_arg_set=out_arg_set, name_to_field_name=name_to_field_name)

def compute_argument_yaml(a: Argument, *, schema_order: bool, kwarg_only_set: Set[str],
                          out_arg_set: Set[str], name_to_field_name: Dict[str, str]) -> object:
    arg: Dict[str, object] = {
        'annotation': str(a.annotation) if a.annotation else None,
        'dynamic_type': dynamic_type(a.type),
        'is_nullable': a.type.is_nullable(),
        'name': a.name,
        'type': cpp.argument_type(a, binds="__placeholder__").cpp_type(),
    }
    if a.default is not None:
        arg['default'] = pythonify_default(cpp.default_expr(a.default, a.type))
    if a.name in kwarg_only_set:
        arg['kwarg_only'] = True
    if a.name in out_arg_set:
        arg['output'] = True
        arg['allocate'] = True
        # See Note [name and field_name]
        if a.name in name_to_field_name:
            arg['field_name'] = name_to_field_name[a.name]
    # Historically, booleans don't get their size recorded, because it
    # is already built into the cpp type (e.g., std::array<bool, 4>)
    l = a.type.is_list_like()
    if l is not None and l.size is not None and str(l.elem) != 'bool':
        arg['size'] = l.size
    return arg

@with_native_function
def compute_declaration_yaml(f: NativeFunction) -> object:
    returns, name_to_field_name = compute_returns_yaml(f)

    # These sets are used to conveniently test if an argument is a
    # kwarg-only or out argument
    kwarg_only_set = set(a.name for a in f.func.arguments.flat_kwarg_only)
    out_arg_set = set(a.name for a in f.func.arguments.out)

    sig_group = CppSignatureGroup.from_native_function(f, method=False, fallback_binding=False)
    cpp_args = sig_group.signature.arguments()
    arguments = [
        compute_cpp_argument_yaml(
            cpp_a, schema_order=False,
            kwarg_only_set=kwarg_only_set, out_arg_set=out_arg_set, name_to_field_name=name_to_field_name)
        for cpp_a in cpp_args
    ]

    schema_order_jit_arguments = list(f.func.schema_order_arguments())

    schema_order_arguments = [
        compute_argument_yaml(
            a, schema_order=True,
            kwarg_only_set=kwarg_only_set, out_arg_set=out_arg_set, name_to_field_name=name_to_field_name)
        for a in schema_order_jit_arguments
    ]

    cpp_schema_order_types = [
        # NB: method here doesn't matter
        r.type for a in schema_order_jit_arguments
        for r in cpp.argument(
            a, method=False, cpp_no_default_args=set(), faithful=False, has_tensor_options=False)
    ]

    cpp_returns = cpp.returns_type(f.func.returns).cpp_type()
    schema_order_cpp_signature = f"{cpp_returns} ({', '.join(cpp_schema_order_types)})"

    is_factory_method = any(isinstance(a.argument, TensorOptionsArguments) for a in cpp_args) \
        and Variant.method not in f.variants

    return OrderedDict([
        ('name', cpp.name(f.func)),
        ('operator_name', str(f.func.name.name)),
        ('overload_name', str(f.func.name.overload_name)),
        ('manual_kernel_registration', f.manual_kernel_registration),
        ('category_override', f.category_override if f.category_override is not None else ''),
        ('schema_string', f'aten::{f.func}'),
        ('arguments', arguments),
        ('schema_order_cpp_signature', schema_order_cpp_signature),
        ('schema_order_arguments', schema_order_arguments),
        ('method_of', compute_method_of_yaml(f.variants)),
        ('mode', 'native'),
        ('python_module', '' if f.python_module is None else f.python_module),
        ('returns', returns),
        ('inplace', f.func.name.name.inplace),
        ('is_factory_method', is_factory_method),
        ('abstract', f.is_abstract),
        ('device_guard', f.device_guard),
        ('with_gil', False),
        ('deprecated', False),
        ('has_math_kernel', f.has_composite_implicit_autograd_kernel),
    ])


@with_native_function_and_indices
def compute_registration_declarations(f: NativeFunction, backend_indices: Dict[DispatchKey, BackendIndex]) -> str:
    name = dispatcher.name(f.func)
    returns_type = dispatcher.returns_type(f.func.returns).cpp_type_registration_declarations()
    args = dispatcher.arguments(f.func)
    args_str = ', '.join(a.no_default().decl_registration_declarations() for a in args)
    comment_data : Dict[str, str] = {
        'schema': f'aten::{f.func}',
        # TODO: What exactly is the semantics of the 'dispatch' field?
        'dispatch': str({k for k, v in backend_indices.items() if v.has_kernel(f)} != {DispatchKey.CompositeImplicitAutograd}),
        'default': str(f.has_composite_kernel or dest.has_autogenerated_composite_kernel(f))
    }
    return f"""{returns_type} {name}({args_str}); // {json.dumps(comment_data)}
"""

# ~~~~~~~~~~~~~~~~~~~~~~~~~~~~~~~~~~~~~~~~~~~~~~~~~~~~~~~~~~~~~~~~~~~ #
#
#                           RUN IT ALL
#
# ~~~~~~~~~~~~~~~~~~~~~~~~~~~~~~~~~~~~~~~~~~~~~~~~~~~~~~~~~~~~~~~~~~~ #

@functools.lru_cache(maxsize=None)
def _read_template(template_fn: str) -> CodeTemplate:
    return CodeTemplate.from_file(template_fn)

# A small abstraction for writing out generated files and keeping track
# of what files have been written (so you can write out a list of output
# files)
class FileManager:
    install_dir: str
    template_dir: str
    dry_run: bool
    filenames: Set[str]

    def __init__(self, install_dir: str, template_dir: str, dry_run: bool) -> None:
        self.install_dir = install_dir
        self.template_dir = template_dir
        self.filenames = set()
        self.dry_run = dry_run

    def _write_if_changed(self, filename: str, contents: str) -> None:
        old_contents: Optional[str]
        try:
            with open(filename, 'r') as f:
                old_contents = f.read()
        except IOError:
            old_contents = None
        if contents != old_contents:
            with open(filename, 'w') as f:
                f.write(contents)

    def write_with_template(self, filename: str, template_fn: str,
                            env_callable: Callable[[], Union[str, Dict[str, object]]]) -> None:
        filename = '{}/{}'.format(self.install_dir, filename)
        assert filename not in self.filenames, "duplicate file write {filename}"
        self.filenames.add(filename)
        if not self.dry_run:
            env = env_callable()
            if isinstance(env, dict):
                # TODO: Update the comment reference to the correct location
                if 'generated_comment' not in env:
                    comment = "@" + "generated by tools/codegen/gen.py"
                    comment += " from {}".format(os.path.basename(template_fn))
                    env['generated_comment'] = comment
                template = _read_template(os.path.join(self.template_dir, template_fn))
                self._write_if_changed(filename, template.substitute(env))
            elif isinstance(env, str):
                self._write_if_changed(filename, env)
            else:
                assert_never(env)


    def write(self, filename: str, env_callable: Callable[[], Union[str, Union[str, Dict[str, object]]]]) -> None:
        self.write_with_template(filename, filename, env_callable)

    def write_outputs(self, filename: str) -> None:
        """Write a file containing the list of all outputs which are
        generated by this script."""
        self._write_if_changed(
            filename,
            ''.join(name + ";" for name in sorted(self.filenames)))

def get_custom_build_selector(
        provided_op_registration_allowlist: Optional[List[str]],
        op_selection_yaml_path: Optional[str]) -> SelectiveBuilder:
    assert not (
        provided_op_registration_allowlist is not None and
        op_selection_yaml_path is not None), (
            "Both provided_op_registration_allowlist and " +
            "op_selection_yaml_path can NOT be provided at the " +
            "same time.")

    op_registration_allowlist: Optional[Set[str]] = None
    if provided_op_registration_allowlist is not None:
        op_registration_allowlist = set(provided_op_registration_allowlist)

    if op_registration_allowlist is not None:
        selector = SelectiveBuilder.from_legacy_op_registration_allow_list(
            op_registration_allowlist,
            True,
            False,
        )
    elif op_selection_yaml_path is not None:
        selector = SelectiveBuilder.from_yaml_path(op_selection_yaml_path)
    else:
        selector = SelectiveBuilder.get_nop_selector()

    return selector

def get_grouped_native_functions(
        native_functions: Sequence[NativeFunction]) -> Sequence[Union[NativeFunction, NativeFunctionsGroup]]:
    pre_grouped_native_functions: Dict[FunctionSchema, Dict[SchemaKind, NativeFunction]] = defaultdict(dict)
    for f in native_functions:
        d = pre_grouped_native_functions[f.func.signature()]
        assert f.func.kind() not in d
        d[f.func.kind()] = f

    def flatten_pre_group(d: Dict[SchemaKind, NativeFunction]) -> Sequence[Union[NativeFunction, NativeFunctionsGroup]]:
        r = NativeFunctionsGroup.from_dict(d)
        if r is None:
            return list(d.values())
        else:
            return [r]

    # TODO: how come ValuesView isn't a Sequence lol
    return list(concatMap(flatten_pre_group, list(pre_grouped_native_functions.values())))

def main() -> None:
    parser = argparse.ArgumentParser(description='Generate ATen source files')
    parser.add_argument(
        '-s',
        '--source-path',
        help='path to source directory for ATen',
        default='aten/src/ATen')
    parser.add_argument(
        '-o',
        '--output-dependencies',
        help='output a list of dependencies into the given file and exit')
    parser.add_argument(
        '-d', '--install_dir', help='output directory',
        default='build/aten/src/ATen')
    parser.add_argument(
        '--rocm',
        action='store_true',
        help='reinterpret CUDA as ROCm/HIP and adjust filepaths accordingly')
    # TODO: --op_registration_whitelist will be removed when all call-sites
    # for gen.py are moved over to using the operator YAML file for mobile
    # custom build.
    parser.add_argument(
        '--op_registration_whitelist',
        nargs='*',
        help='filter op registrations by the whitelist (if set); '
             'each item is `namespace`::`operator name` without overload name; '
             'e.g.: aten::empty aten::conv2d ...')
    parser.add_argument(
        '--op_selection_yaml_path',
        help='Provide a path to the operator selection (for custom build) YAML '
             'that contains the information about the set of selected operators '
             'and their categories (training, ...). Each operator is either a '
             'full operator name with overload or just a bare operator name. '
             'The operator names also contain the namespace prefix (e.g. aten::)')
    parser.add_argument(
        '--backend_whitelist',
        nargs='*',
        help='filter dispatch backend by the whitelist (if set), '
             'e.g.: CPU CUDA QuantizedCPU ...')
    parser.add_argument(
        '--static_dispatch_backend',
        help='generate static dispatch code for the specific backend (if set)')
    parser.add_argument(
        '--force_schema_registration',
        action='store_true',
        help='force it to generate schema-only registrations for all ops, including'
             'those that are not listed on --op_registration_whitelist')
    options = parser.parse_args()

    selector = get_custom_build_selector(
        options.op_registration_whitelist,
        options.op_selection_yaml_path,
    )

    native_yaml_path = os.path.join(options.source_path, 'native/native_functions.yaml')
    parsed_yaml = parse_native_yaml(native_yaml_path)
    native_functions, backend_indices = parsed_yaml.native_functions, parsed_yaml.backend_indices
    grouped_native_functions = get_grouped_native_functions(native_functions)
    structured_native_functions = [g for g in grouped_native_functions if isinstance(g, NativeFunctionsGroup)]

    template_dir = os.path.join(options.source_path, "templates")

    # NB: It is mandatory to NOT use os.path.join here, as the install directory
    # will eventually be ingested by cmake, which does not respect Windows style
    # path slashes.  If you switch this to use os.path.join, you'll get an error
    # like:
    #
    #   Syntax error in cmake code when parsing string
    #
    #     C:/Jenkins/workspace/pytorch-builds/pytorch-win-ws2016-cuda9-cudnn7-py3-build/build/aten/src/ATen\core/TensorMethods.h
    #
    #   Invalid character escape '\c'.
    core_install_dir = f'{options.install_dir}/core'
    pathlib.Path(core_install_dir).mkdir(parents=True, exist_ok=True)

    def make_file_manager(install_dir: str) -> FileManager:
        return FileManager(install_dir=install_dir, template_dir=template_dir, dry_run=options.output_dependencies)

    core_fm = make_file_manager(core_install_dir)
    cpu_fm = make_file_manager(options.install_dir)
    cuda_fm = make_file_manager(options.install_dir)

    extra_cuda_headers = '''\
#include <c10/cuda/CUDAGuard.h>
#include <ATen/cuda/ATenCUDAGeneral.h>
#include <ATen/cuda/CUDADevice.h>
#include <ATen/cuda/CUDAContext.h>'''
    if options.rocm:
        extra_cuda_headers = '''\
#include <ATen/hip/impl/HIPGuardImplMasqueradingAsCUDA.h>
#include <ATen/hip/ATenHIPGeneral.h>
#include <ATen/hip/HIPDevice.h>
#include <ATen/hip/HIPContext.h>'''

    dispatch_keys = [
        DispatchKey.CPU,
        DispatchKey.SparseCPU,
        DispatchKey.SparseCsrCPU,
        DispatchKey.MkldnnCPU,
        DispatchKey.CUDA,
        DispatchKey.SparseCUDA,
        DispatchKey.SparseCsrCUDA,
        DispatchKey.QuantizedCPU,
        DispatchKey.QuantizedCUDA,
        DispatchKey.CompositeImplicitAutograd,
        DispatchKey.CompositeExplicitAutograd,
        # Meta is a magic key: it is automatically generated for structured
        # kernels
        DispatchKey.Meta,
    ]
    # Only a limited set of dispatch keys get CPUFunctions.h headers generated
    # for them; this is the set
    functions_keys = {
        DispatchKey.CPU,
        DispatchKey.CUDA,
        DispatchKey.CompositeImplicitAutograd,
        DispatchKey.CompositeExplicitAutograd,
        DispatchKey.Meta,
    }
    if options.backend_whitelist:
        dispatch_keys = [k for k in dispatch_keys if is_generic_dispatch_key(k) or str(k) in options.backend_whitelist]

    static_dispatch_idx: Optional[BackendIndex] = None
    if options.static_dispatch_backend:
        static_dispatch_idx = backend_indices[DispatchKey.parse(options.static_dispatch_backend)]

    for dispatch_key in dispatch_keys:
        fm = cuda_fm if is_cuda_dispatch_key(dispatch_key) else cpu_fm

        fm.write_with_template(f'Register{dispatch_key}.cpp', 'RegisterDispatchKey.cpp', lambda: {
            'extra_cuda_headers': extra_cuda_headers if is_cuda_dispatch_key(dispatch_key) else '',
            'legacy_th_headers':
                '#include <ATen/LegacyTHFunctionsCPU.h>' if dispatch_key == DispatchKey.CPU else
                '#include <ATen/LegacyTHFunctionsCUDA.h>' if dispatch_key == DispatchKey.CUDA else
                '',
            'external_backend_headers': '',
            'namespaced_headers': f'#include <ATen/{dispatch_key}Functions.h>' if dispatch_key in functions_keys else '',
            'DispatchKey': dispatch_key,
            'dispatch_namespace': dispatch_key.lower(),
            'dispatch_namespaced_definitions': list(concatMap(
                dest.RegisterDispatchKey(
                    backend_indices[dispatch_key],
                    Target.NAMESPACED_DEFINITION,
                    selector,
                    rocm=options.rocm,
                    cpp_namespace='at::native'),
                grouped_native_functions
            )),
            'dispatch_anonymous_definitions': list(concatMap(
                dest.RegisterDispatchKey(
                    backend_indices[dispatch_key],
                    Target.ANONYMOUS_DEFINITION,
                    selector,
                    rocm=options.rocm,
                    cpp_namespace='at::native'),
                grouped_native_functions
            )),
            'dispatch_registrations': list(concatMap(
                dest.RegisterDispatchKey(
                    backend_indices[dispatch_key],
                    Target.REGISTRATION,
                    selector,
                    rocm=options.rocm,
                    cpp_namespace='at::native'),
                grouped_native_functions
            )),
        })

        if dispatch_key in functions_keys:
            fm.write_with_template(f'{dispatch_key}Functions.h', 'DispatchKeyFunctions.h', lambda: {
                'dispatch_namespace': dispatch_key.lower(),
                'dispatch_namespaced_declarations': list(concatMap(
                    dest.RegisterDispatchKey(
                        backend_indices[dispatch_key],
                        Target.NAMESPACED_DECLARATION,
                        selector,
                        rocm=options.rocm,
                        cpp_namespace='at::native'),
                    grouped_native_functions
                )),
            })

        del fm

    # BackendSelect is generated specially
    cpu_fm.write('RegisterBackendSelect.cpp', lambda: {
        'backend_select_method_definitions':
            list(mapMaybe(ComputeBackendSelect(Target.DEFINITION, selector), native_functions)),
        'backend_select_function_registrations':
            list(mapMaybe(ComputeBackendSelect(Target.REGISTRATION, selector), native_functions)),
    })

    cpu_fm.write('NativeMetaFunctions.h', lambda: {
        'declarations': list(mapMaybe(compute_meta_function_declaration, structured_native_functions)),
    })

    schema_selector = selector
    if options.force_schema_registration:
        schema_selector = SelectiveBuilder.get_nop_selector()
    cpu_fm.write('RegisterSchema.cpp', lambda: {
        'schema_registrations': list(mapMaybe(RegisterSchema(schema_selector), native_functions)),
    })

    cpu_fm.write('Operators.cpp', lambda: {
        'definitions': list(mapMaybe(ComputeOperators(
            Target.DEFINITION), native_functions)),
    })
    cpu_fm.write('Operators.h', lambda: {
        'declarations': list(mapMaybe(ComputeOperators(
            Target.DECLARATION), native_functions)),
    })

    cpu_fm.write('Functions.h', lambda: {
        'static_dispatch_extra_headers': static_dispatch_extra_headers(static_dispatch_idx),
        'function_definitions': list(mapMaybe(ComputeFunction(
            static_dispatch_backend_index=static_dispatch_idx), native_functions)),
    })

    core_fm.write('TensorBody.h', lambda: {
        'static_dispatch_extra_headers': static_dispatch_extra_headers(static_dispatch_idx),
        'tensor_method_definitions': list(mapMaybe(ComputeTensorMethod(
            static_dispatch_backend_index=static_dispatch_idx), native_functions)),
    })

    cpu_fm.write('RedispatchFunctions.h', lambda: {
        'function_redispatch_definitions': list(mapMaybe(ComputeRedispatchFunction(), native_functions)),
    })

    core_fm.write('ATenOpList.cpp', lambda: {
        'aten_ops': list(mapMaybe(compute_aten_op, native_functions)),
    })

    cpu_fm.write('NativeFunctions.h', lambda: {
        'native_function_declarations': list(concatMap(
            # Convert to a set first to remove duplicate kernel names.
            # Backends are allowed to repeat kernel names; only generate the declaration once!
            lambda f: list(OrderedDict.fromkeys(concatMap(
                lambda backend_idx:
                    dest.compute_native_function_declaration(f, backend_idx),
                backend_indices.values()))),
            grouped_native_functions)),
    })

    cpu_fm.write('Declarations.yaml', lambda: format_yaml([compute_declaration_yaml(f) for f in native_functions]))
    cpu_fm.write('RegistrationDeclarations.h', lambda: {
        'registration_declarations': [compute_registration_declarations(f, backend_indices) for f in native_functions],
    })

    if options.output_dependencies:
        cpu_fm.write_outputs(options.output_dependencies)
        core_fm.write_outputs(f"{options.output_dependencies}-core")
        cuda_fm.write_outputs(f"{options.output_dependencies}-cuda")

if __name__ == '__main__':
    main()<|MERGE_RESOLUTION|>--- conflicted
+++ resolved
@@ -187,27 +187,7 @@
     def __call__(self, f: NativeFunction) -> Optional[str]:
         if not self.selector.is_native_function_selected(f):
             return None
-<<<<<<< HEAD
-        return f'm.def(at::_ops::{f.func.name.unambiguous_name()}::schema_str);\n'
-=======
-        schema_str = cpp_string(str(f.func))
-        schema_str = '"' + "aten::" + schema_str[1:]
-        return f'm.def({schema_str});\n'
-
-
-def _num_leading_spaces(line: str) -> int:
-    return len(line) - len(line.lstrip())
-
-
-# Unindents all lines in code. Each line gets unindented the same amount;
-# that amount is equal to the smallest number of leading spaces across all lines
-def deindent(code: str) -> str:
-    lines = code.split('\n')
-    min_leading_spaces = min(map(_num_leading_spaces, lines))
-    lines = [line[min_leading_spaces:] for line in lines]
-    return '\n'.join(lines)
-
->>>>>>> e2c784d9
+        return f'm.def({cpp_string(str(f.func))});\n'
 
 # Generates Operators.h and Operators.cpp.
 # These provide macros that, given an operator and overload name, allow users
