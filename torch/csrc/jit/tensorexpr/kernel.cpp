#include <c10/util/variant.h>
#include <torch/csrc/jit/tensorexpr/kernel.h>

#include <ATen/ExpandUtils.h>
#include <ATen/TensorGeometry.h>
#include <c10/util/string_utils.h>
#include <torch/csrc/jit/jit_log.h>
#include <torch/csrc/jit/passes/utils/subgraph_utils.h>
#include <torch/csrc/jit/tensorexpr/analysis.h>
#include <torch/csrc/jit/tensorexpr/ir_printer.h>
#include <torch/csrc/jit/tensorexpr/ir_simplifier.h>
#include <torch/csrc/jit/tensorexpr/loopnest.h>
#include <torch/csrc/jit/tensorexpr/operators/conv2d.h>
#include <iostream>

using namespace torch::jit;
using namespace torch::jit::tensorexpr;

namespace torch {
namespace jit {
namespace tensorexpr {

// NOLINTNEXTLINE(cppcoreguidelines-avoid-non-const-global-variables)
static int te_cuda_pointwise_loop_levels = -1;
// NOLINTNEXTLINE(cppcoreguidelines-avoid-non-const-global-variables)
static int te_cuda_pointwise_block_count = -1;
// NOLINTNEXTLINE(cppcoreguidelines-avoid-non-const-global-variables)
static int te_cuda_pointwise_block_size = -1;
// NOLINTNEXTLINE(cppcoreguidelines-avoid-non-const-global-variables)
static bool fallback_allowed = false;
// NOLINTNEXTLINE(cppcoreguidelines-avoid-non-const-global-variables)
static bool te_generate_block_code = false;
// NOLINTNEXTLINE(cppcoreguidelines-avoid-non-const-global-variables)
static bool te_must_use_llvm_on_cpu = true;
static bool cat_wo_conditionals = true; // NOLINT
static bool opt_conditionals = false; // NOLINT

bool setFallbackAllowed(bool value) {
  bool old_value = fallback_allowed;
  fallback_allowed = value;
  return old_value;
}

bool fallbackAllowed() {
  static const char* enable_c_str = std::getenv("PYTORCH_TENSOREXPR_FALLBACK");
  if (!enable_c_str) {
    return fallback_allowed;
  }
  if (std::string(enable_c_str) == "0") {
    return false;
  }
  return true;
}

bool fallbackEnforced() {
  static const char* enable_c_str = std::getenv("PYTORCH_TENSOREXPR_FALLBACK");
  if (tensorexpr::getTEGenerateBlockCode()) {
    return false;
  }
  if (!enable_c_str) {
    return fallback_allowed;
  }
  if (std::string(enable_c_str) == "2") {
    return true;
  }
  return false;
}

bool dontUseLLVMFlag() {
  static const char* enable_c_str =
      std::getenv("PYTORCH_TENSOREXPR_DONT_USE_LLVM");
  if (!enable_c_str) {
    return false;
  }
  return std::string(enable_c_str) == "1";
}

int& getTECudaPointwiseLoopLevels() {
  return te_cuda_pointwise_loop_levels;
}

int& getTECudaPointwiseBlockCount() {
  return te_cuda_pointwise_block_count;
}

int& getTECudaPointwiseBlockSize() {
  return te_cuda_pointwise_block_size;
}

// TODO: Remove this global var
// Ideally Block code gen should be decided
// based on device type in tensor.
bool& getTEGenerateBlockCode() {
  return te_generate_block_code;
}

bool& getTEMustUseLLVMOnCPU() {
  return te_must_use_llvm_on_cpu;
}

bool& getCatWoConditionals() {
  return cat_wo_conditionals;
}

bool& getOptConditionals() {
  return opt_conditionals;
}

c10::optional<at::Device> pickDeviceType(
    const at::ArrayRef<torch::jit::Value*>& inputs) {
  c10::optional<at::Device> device = c10::nullopt;
  for (auto const& input : inputs) {
    auto tt = input->type()->cast<TensorType>();
    if (tt && tt->device()) {
      if (device && *device != *tt->device()) {
        return c10::nullopt;
      }
      device = *tt->device();
    }
  }
  return device;
}

// If v is a Tensor with concretely-known sizes and dtype, return them, else
// nullopt.
c10::optional<TensorInfo> getTensorInfoJit(torch::jit::Value* v) {
  auto const& it = v->type()->cast<TensorType>();
  if (!it) {
    return c10::nullopt;
  }
  if (!it->isComplete()) {
    return c10::nullopt;
  }
  if (!it->scalarType()) {
    return c10::nullopt;
  }
  auto concrete_sizes = it->sizes().concrete_sizes();
  if (!concrete_sizes) {
    return c10::nullopt;
  }
  return TensorInfo{*concrete_sizes, *it->scalarType()};
}
c10::optional<TensorInfo> getTensorInfo(BufHandle b) {
  std::vector<int64_t> dims;
  for (auto dim : b.dims()) {
    auto val = dynamic_cast<const IntImm*>(dim.node());
    if (!val) {
      return c10::nullopt;
    }
    dims.push_back(val->value());
  }
  return TensorInfo{dims, static_cast<at::ScalarType>(b.dtype().scalar_type())};
}

std::vector<int64_t> _pair_int(ArgValue v) {
  if (auto t = c10::get_if<IntList>(&v)) {
    return {(*t)[0], (*t)[1]};
  }
  auto i = c10::get<int64_t>(v);
  return {i, i};
}
std::vector<int64_t> _pair_int(IValue v) {
  if (v.isIntList()) {
    return v.toIntVector();
  } else {
    return {v.toInt(), v.toInt()};
  }
}

bool conv2dIsSupported(
    const TensorInfo& input,
    const TensorInfo& weight,
    const TensorInfo& bias,
    const std::vector<int64_t>& stride,
    const std::vector<int64_t>& pad,
    const std::vector<int64_t>& dilation,
    int64_t groups) {
  if (input.dtype != c10::ScalarType::Float ||
      weight.dtype != c10::ScalarType::Float ||
      bias.dtype != c10::ScalarType::Float) {
    GRAPH_DEBUG("only float32 allowed");
    return false;
  }
  if (input.dims.size() != 4 || weight.dims.size() != 4 ||
      bias.dims.size() != 1) {
    GRAPH_DEBUG("inputs are the wrong size");
    return false;
  }
  auto Cin = input.dims[1];
  auto Cout = weight.dims[0];
  auto CperG = weight.dims[1];
  if (Cin != Cout || Cin != groups || CperG != 1) {
    GRAPH_DEBUG("not depthwise");
    return false;
  }
  auto KH = weight.dims[2];
  auto KW = weight.dims[3];
  if (KH != 3 || KW != 3) {
    GRAPH_DEBUG("not 3x3");
    return false;
  }
  if (stride.size() != 2 || stride[0] != stride[1]) {
    GRAPH_DEBUG("unsupported stride");
    return false;
  }
  if (pad.size() != 2 || pad[0] != pad[1]) {
    GRAPH_DEBUG("unsupported pad");
    return false;
  }
  if (dilation.size() != 2 || dilation[0] != 1 || dilation[1] != 1) {
    GRAPH_DEBUG("unsupported dilation");
    return false;
  }
  return true;
}
// The fuser only supports conv2d with very specific properties:
// - Static shapes: 4-d input and filter, 1-d bias.
// - Constant strides/padding/dilation/groups
// - Equal padding and strides, dilation == 1.
// - Depthwise (groups == in_channels == out_channels)
// - 3x3 kernel
bool conv2dIsSupportedJit(const torch::jit::Node* node) {
  auto const& input = getTensorInfoJit(node->input(0));
  auto const& weight = getTensorInfoJit(node->input(1));
  auto const& bias = getTensorInfoJit(node->input(2));
  auto const& stride = toIValue(node->input(3));
  auto const& pad = toIValue(node->input(4));
  auto const& dilation = toIValue(node->input(5));
  auto const& groups = toIValue(node->input(6));

  // Everything should be statically known.
  if (!input || !weight || !bias || !stride || !pad || !dilation || !groups) {
    GRAPH_DEBUG("some params aren't static");
    return false;
  }
  return conv2dIsSupported(
      *input,
      *weight,
      *bias,
      _pair_int(*stride),
      _pair_int(*pad),
      _pair_int(*dilation),
      groups->toInt());
}

// The fuser currently only supports matmul of 2D x 2D matrices
bool matmulIsSupported(const torch::jit::Node* node) {
  auto const& input0 = getTensorInfoJit(node->input(0));
  auto const& input1 = getTensorInfoJit(node->input(1));

  // Everything should be statically known.
  if (!input0 || !input1) {
    GRAPH_DEBUG("matmulIsSupported: Input shapes aren't static");
    return false;
  }

  // Proper ndim for tensor inputs.
  if (input0->dims.size() != 2 || input1->dims.size() != 2) {
    GRAPH_DEBUG("matmulIsSupported: Unsupported input sizes");
    return false;
  }

  return true;
}

void annotateInputShapes(
    const std::shared_ptr<Graph>& graph,
    const std::vector<c10::optional<at::Tensor>>& example_inputs) {
  TORCH_INTERNAL_ASSERT(graph->inputs().size() == example_inputs.size());
  for (size_t idx = 0; idx < example_inputs.size(); idx++) {
    if (auto t = example_inputs[idx]) {
      auto concrete_tensor_type = tensorTypeInCurrentExecutionContext(*t);
      graph->inputs().at(idx)->setType(concrete_tensor_type);
    }
  }
}

std::shared_ptr<Graph> removeUnusedSelfArgument(
    const std::shared_ptr<Graph>& graph) {
  if (graph->inputs().size() == 0) {
    return graph;
  }
  jit::Value* self_argument = graph->inputs().at(0);
  if (self_argument->uses().size() != 0 ||
      !self_argument->type()->is_module()) {
    return graph;
  }
  std::shared_ptr<Graph> res = graph->copy();
  res->eraseInput(0);
  return res;
}

} // namespace tensorexpr
} // namespace jit
} // namespace torch

size_t normalizeAndCheckIndex(int64_t idx, int64_t list_size) {
  if (idx < 0) {
    // Handle negative indexing
    idx = list_size + idx;
  }

  if (idx < 0 || idx >= list_size) {
    AT_ERROR("Invalid index ", idx, " for list_size", list_size);
  }
  return static_cast<size_t>(idx);
}

static at::ScalarType tensorType(const Buf* b) {
  return static_cast<at::ScalarType>(b->dtype().scalar_type());
}

static std::vector<ExprHandle> computeIndicesToBroadcast(
    const std::vector<ExprHandle>& outputAxes,
    const std::vector<ExprHandle>& inputSizes) {
  if (outputAxes.size() < inputSizes.size()) {
    throw malformed_input("Cannot broadcast to a lower rank tensor");
  }
  std::vector<ExprHandle> bcast;
  auto axisIt = outputAxes.rbegin();
  auto sizeIt = inputSizes.rbegin();
  while (sizeIt != inputSizes.rend()) {
    auto const& size = sizeIt->AsNode<IntImm>();
    if (size && size->value() == 1) {
      bcast.emplace_back(0);
    } else {
      bcast.emplace_back(*axisIt);
    }
    ++axisIt;
    ++sizeIt;
  }
  std::reverse(bcast.begin(), bcast.end());
  return bcast;
}

std::vector<int64_t> bufferSizes(const Buf* b) {
  std::vector<int64_t> sizes;
  for (size_t i = 0; i < b->ndim(); i++) {
    sizes.push_back(dynamic_cast<const IntImm*>(b->dim(i))->value());
  }
  return sizes;
}

ExprHandle TensorExprKernel::chunk(
    const Buf* b,
    size_t chunkIdx,
    int64_t dim,
    int64_t chunks,
    const std::vector<ExprHandle>& axes) {
  auto norm_dim = normalizeAndCheckIndex(dim, axes.size());
  auto sizes = bufferSizes(b);
  size_t step = sizes[norm_dim] / chunks;

  std::vector<ExprHandle> indices;
  for (size_t i = 0; i < axes.size(); ++i) {
    if (i == norm_dim) {
      indices.push_back(axes[i] + IntImm::make((int)chunkIdx * (int)step));
    } else {
      indices.push_back(axes[i]);
    }
  }

  return BufHandle(b).load(indices);
}

ExprHandle promoteToDtype(ExprHandle e, ScalarType dt) {
  if (e.dtype().scalar_type() == dt) {
    return e;
  }

  switch (dt) {
// NOLINTNEXTLINE
#define TYPE_CASE(Type, Name) \
  case ScalarType::Name:      \
    e = cast<Type>(e);        \
    break;
    AT_FORALL_SCALAR_TYPES_AND2(Half, Bool, TYPE_CASE);
#undef TYPE_CASE
    default:
      throw unsupported_dtype();
  }
  return e;
}

ExprHandle broadcast(BufHandle b, const std::vector<ExprHandle>& axes) {
  return b.load(computeIndicesToBroadcast(axes, b.dims()));
}

ExprHandle constant(const ArgValue& v) {
  if (auto s = c10::get_if<tensorexpr::VarHandle>(&v)) {
    return *s;
  } else if (auto d = c10::get_if<double>(&v)) {
    return DoubleImm::make(*d);
  } else if (auto i = c10::get_if<int64_t>(&v)) {
    return LongImm::make(*i);
  } else if (auto b = c10::get_if<bool>(&v)) {
    return BoolImm::make(*b);
  } else if (c10::get_if<ArgNone>(&v)) {
    // This is just a placeholder so we don't throw.  None-handling
    // is operator-specific and should be handled properly in
    // the operator-specific lowering code.
    return IntImm::make(0);
  } else {
    throw unsupported_dtype("Trying to convert unsupported dtype to constant");
  }
}

ExprHandle tensorOrConstant(
    const ArgValue& v,
    const std::vector<ExprHandle>& axes) {
  if (auto b = c10::get_if<BufHandle>(&v)) {
    return broadcast(*b, axes);
  }
  return constant(v);
}
ExprHandle TensorExprKernel::constant(const torch::jit::Value* v) {
  if (v->node()->kind() == prim::Constant) {
    const auto val = toIValue(v).value();
    if (val.isDouble()) {
      return DoubleImm::make(val.toDouble());
    } else if (val.isInt()) {
      return LongImm::make(val.toInt());
    } else if (val.isBool()) {
      return BoolImm::make(val.toBool());
    } else if (val.isNone()) {
      // This is just a placeholder so we don't throw.  None-handling
      // is operator-specific and should be handled properly in
      // the operator-specific lowering code.
      return IntImm::make(0);
    } else {
      throw unsupported_dtype();
    }
  }

  if (!scalars_.count(v)) {
    throw malformed_input("no scalar in Constant");
  }

  return scalars_.at(v);
}

ExprHandle TensorExprKernel::tensorOrConstant(
    const torch::jit::Value* v,
    const std::vector<ExprHandle>& axes) {
  auto ti = bufs_.find(v);
  if (ti != bufs_.end()) {
    return broadcast(BufHandle(ti->second), axes);
  }
  return constant(v);
}

// Convert boolean to integer, if needed.
ExprHandle boolToInteger(const ExprHandle& x) {
  return x.dtype().scalar_type() == ScalarType::Bool ? cast<int>(x) : x;
}

ArgValue TensorExprKernel::toArg(const torch::jit::Value* v) const {
  auto ti = bufs_.find(v);
  if (ti != bufs_.end()) {
    return BufHandle(ti->second);
  }
  if (v->node()->kind() == prim::ListConstruct) {
    std::vector<ArgValue> vec;
    for (auto el : v->node()->inputs()) {
      vec.push_back(toArg(el));
    }
    if (vec.size() == 0) {
      return BufList(); // Return arbitrarily typed vector
    } else if (c10::get_if<BufHandle>(&vec[0])) {
      return convertVecArgValue<BufHandle>(vec);
    } else if (c10::get_if<int64_t>(&vec[0])) {
      return convertVecArgValue<int64_t>(vec);
    }
    throw unsupported_dtype();
  }
  if (v->node()->kind() == prim::Constant) {
    const auto val = toIValue(v).value();
    if (val.isDouble()) {
      return val.toDouble();
    } else if (val.isInt()) {
      return val.toInt();
    } else if (val.isBool()) {
      return val.toBool();
    } else if (val.isNone()) {
      // This is just a placeholder so we don't throw.  None-handling
      // is operator-specific and should be handled properly in
      // the operator-specific lowering code.
      return ArgNone();
    } else if (val.isIntList()) {
      return val.toIntVector();
    } else {
      throw unsupported_dtype(val.type()->str());
    }
  }

  if (!scalars_.count(v)) {
    throw malformed_input("no scalar in Constant");
  }
  return scalars_.at(v);
}

std::vector<ExprHandle> TensorExprKernel::sizesFromVaryingShape(
    const c10::VaryingShape<int64_t>& shape) {
  std::vector<ExprHandle> dims;
  for (size_t i = 0; i < *shape.size(); i++) {
    dims.push_back(IntImm::make(*shape[i]));
  }
  return dims;
}

std::vector<ExprHandle> TensorExprKernel::sizesForValue(
    const torch::jit::Value* v) {
  if (known_sizes_.count(v)) {
    return known_sizes_.at(v);
  }

  // If the shape is present in the type info, just extract it from here. No
  // need to infer it.
  if (v->type()->kind() == TypeKind::TensorType) {
    auto tt = v->type()->cast<TensorType>();
    if (tt->isComplete()) {
      return sizesFromVaryingShape(tt->sizes());
    }
  }

  if (v->type()->isSubtypeOf(FloatType::get()) ||
      v->type()->isSubtypeOf(IntType::get())) {
    return {1};
  }
  if (v->type()->isSubtypeOf(NoneType::get())) {
    return {};
  }

  known_sizes_[v] = inferSizesForValue(v);
  return known_sizes_.at(v);
}

std::vector<ExprHandle> TensorExprKernel::inferSizesForValue(
    const torch::jit::Value* v) {
  switch (v->node()->kind()) {
    case aten::_cast_Float:
    case aten::to:
    case aten::sigmoid:
    case aten::reciprocal:
    case aten::neg:
    case aten::relu:
    case aten::relu6:
    case aten::gelu:
    case aten::batch_norm:
    case aten::isnan:
    case aten::log:
    case aten::log10:
    case aten::log1p:
    case aten::log2:
    case aten::exp:
    case aten::expm1:
    case aten::erf:
    case aten::erfc:
    case aten::cos:
    case aten::sin:
    case aten::tan:
    case aten::rand_like:
    case aten::acos:
    case aten::asin:
    case aten::cosh:
    case aten::sinh:
    case aten::atan:
    case aten::tanh:
    case aten::hardtanh:
    case aten::hardswish:
    case aten::sqrt:
    case aten::rsqrt:
    case aten::abs:
    case aten::ceil:
    case aten::floor:
    case aten::round:
    case aten::trunc:
    case aten::frac:
    case aten::lgamma:
    case aten::type_as:
    case aten::masked_fill:
      return sizesForValue(v->node()->input(0));

    case aten::sub:
    case aten::add:
    case aten::mul:
    case aten::div:
    case aten::__and__:
    case aten::__or__:
    case aten::__xor__:
    case aten::__lshift__:
    case aten::__rshift__:
    case aten::eq:
    case aten::ne:
    case aten::ge:
    case aten::gt:
    case aten::le:
    case aten::lt:
    case aten::min:
    case aten::max:
    case aten::pow:
    case aten::fmod:
    case aten::remainder:
    case aten::atan2: {
      std::vector<std::vector<ExprHandle>> shapes;
      for (size_t idx = 0; idx < 2; idx++) {
        torch::jit::Value* inp = v->node()->input(idx);
        shapes.push_back(sizesForValue(inp));
      }
      return broadcastShapesMut(shapes);
    }
    case aten::lerp:
    case aten::clamp:
    case aten::threshold:
    case aten::where: {
      std::vector<std::vector<ExprHandle>> shapes;
      for (size_t idx = 0; idx < 3; idx++) {
        torch::jit::Value* inp = v->node()->input(idx);
        shapes.push_back(sizesForValue(inp));
      }
      return broadcastShapesMut(shapes);
    }

    case aten::addcmul: {
      std::vector<std::vector<ExprHandle>> shapes;
      for (size_t idx = 0; idx < 4; idx++) {
        torch::jit::Value* inp = v->node()->input(idx);
        shapes.push_back(sizesForValue(inp));
      }
      return broadcastShapesMut(shapes);
    }
    case prim::ConstantChunk: {
      auto shape = sizesForValue(v->node()->input());
      int dim = v->node()->i(attr::dim);
      int chunks = v->node()->i(attr::chunks);
      shape[dim] = IRSimplifier::simplify(shape[dim] / chunks);
      return shape;
    }

    case aten::unsqueeze: {
      auto const& n = v->node();
      auto shape = sizesForValue(n->input(0));

      int64_t dim = toIValue(n->input(1))->toInt();
      // From the documentation
      // (https://pytorch.org/docs/master/generated/torch.unsqueeze.html):
      //
      // A dim value within the range [-input.dim() - 1, input.dim() + 1) can be
      // used. Negative dim will correspond to unsqueeze() applied at dim = dim
      // + input.dim() + 1.
      if (dim < 0) {
        dim = dim + shape.size() + 1;
      }
      // NOLINTNEXTLINE(clang-diagnostic-sign-compare)
      if (dim < 0 || dim > shape.size()) {
        throw std::runtime_error("Invalid 'dim' input in aten::unsqueeze");
      }

      shape.insert(shape.begin() + dim, ExprHandle(1));
      return shape;
    }

    case aten::cat: {
      // In JIT IR, aten::cat usually appears with the following nodes around
      // it:
      //   %dim : int = prim::Constant[value=0]()
      //   %inputs : Tensor[] = prim::ListConstruct(%a, %b, ...)
      //   %cat_output : Tensor = aten::cat(%inputs, %dim)
      // Shapes of the input tensors could only differ at the dimension %dim.
      // The sizes of the output tensor on that dimension is a sum of the
      // corresponding sizes of the input tensors, the other dimension have the
      // same sizes.
      // Negative dim will correspond to dim = dim + input.dim().
      auto const& n = v->node();
      auto inputs = n->input(0)->node()->inputs();
      if (inputs.size() == 0) {
        throw std::runtime_error("Empty input list is passed to aten::cat");
      }

      TORCH_INTERNAL_ASSERT(n->input(1)->node()->kind() == prim::Constant);
      int64_t dim = n->input(1)->node()->i(attr::value);
      auto shape = sizesForValue(inputs[0]);
      size_t norm_dim = normalizeAndCheckIndex(dim, shape.size());
      ExprHandle concat_dim_size = 0;
      for (auto input : inputs) {
        concat_dim_size = concat_dim_size + sizesForValue(input)[norm_dim];
      }
      concat_dim_size = IRSimplifier::simplify(concat_dim_size);
      shape[norm_dim] = concat_dim_size;
      return shape;
    }

    case aten::softmax:
    case aten::log_softmax:
      // Output of softmax / log_softmax has the same shape as input 0.
      return sizesForValue(v->node()->input(0));

    case aten::slice:
      throw std::runtime_error(
          "Shape info is not implemented for this kind of node");

    default: {
      GRAPH_DEBUG("Can't infer sizes for the node: ", *v->node());
      GRAPH_DEBUG("Full fusion group graph:\n", *v->node()->owningGraph());
      throw std::runtime_error("Unhandled node kind");
    }
  }
}

ExprHandle promoteIntegerToDefaultType(const ExprHandle& e) {
  auto scalarType = static_cast<c10::ScalarType>(e.dtype().scalar_type());
  if (!c10::isIntegralType(scalarType, /*includeBool*/ true)) {
    return e;
  }

  auto defaultType = c10::typeMetaToScalarType(c10::get_default_dtype());

  // We intend to promote Integers to floating-point types
  TORCH_INTERNAL_ASSERT(
      !c10::isIntegralType(defaultType, /*includeBool*/ true));

  return Cast::make(
      Dtype(
          static_cast<tensorexpr::ScalarType>(defaultType), e.dtype().lanes()),
      e);
}

ExprHandle promoteHalfToFloat(const ExprHandle& e) {
  auto scalarType = static_cast<c10::ScalarType>(e.dtype().scalar_type());
  auto floatType = static_cast<c10::ScalarType>(tensorexpr::ScalarType::Float);
  if (c10::isFloatingType(scalarType) &&
      (c10::elementSize(scalarType) < c10::elementSize(floatType))) {
    return Cast::make(
        Dtype(tensorexpr::ScalarType::Float, e.dtype().lanes()), e);
  } else {
    return e;
  }
}

ExprHandle clamp(
    const ExprHandle& cmin,
    const ExprHandle& cmax,
    const ExprHandle& input) {
  auto mm = CompareSelect::make(input, cmin, cmin, input, kLT);
  return CompareSelect::make(mm, cmax, cmax, mm, kGT);
}

bool checkTypes(const ScalarType highType, const int typeConstraints) {
  if (typeConstraints == kAllTypes) {
    return true;
  }

  if (c10::isIntegralType(highType, false)) {
    return (typeConstraints & kIntegralTypes) != 0;
  } else if (c10::isFloatingType(highType)) {
    return (typeConstraints & kFloatingPointTypes) != 0;
  } else if (highType == ScalarType::Bool) {
    return (typeConstraints & kBoolType) != 0;
  }

  // assume JIT not supporting complex and qint yet
  TORCH_INTERNAL_ASSERT((typeConstraints & (kQintTypes | kComplexTypes)) == 0);
  return false;
}

void promoteInputs(
    std::vector<ExprHandle>& inputs,
    const int typeConstraints = kAllTypes) {
  if (inputs.empty()) {
    return;
  }

  // Find the highest type among the inputs.
  ScalarType highType = inputs[0].dtype().scalar_type();
  for (const auto input : inputs) {
    highType = promoteTypes(highType, input.dtype().scalar_type());
  }

  if (!checkTypes(highType, typeConstraints)) {
    throw unsupported_dtype();
  }

  for (ExprHandle& e : inputs) {
    e = promoteToDtype(e, highType);
  }
}

ExprHandle demoteOutput(
    const ExprHandle& e,
    const c10::optional<ScalarType> type) {
  if (!type.has_value()) {
    return e;
  }
  if (*type == e.dtype().scalar_type()) {
    return e;
  }

  switch (*type) {
// NOLINTNEXTLINE
#define TYPE_CASE(Type, Name) \
  case ScalarType::Name:      \
    return cast<Type>(e);
    AT_FORALL_SCALAR_TYPES_AND(Half, TYPE_CASE);
#undef TYPE_CASE
    case ScalarType::Bool:
      return cast<bool>(e);
    default:
      throw unsupported_dtype();
  }

  return e;
}

static bool isOne(ExprHandle e) {
  auto const& n = e.AsNode<IntImm>();
  if (!n) {
    return false;
  }
  return n->value() == 1;
}

std::pair<std::vector<ExprHandle>, bool> broadcastShapesImpl(
    const std::vector<ExprHandle>& a,
    const std::vector<ExprHandle>& b) {
  auto at = a.rbegin();
  auto bt = b.rbegin();
  std::vector<ExprHandle> ret;
  bool hasBroadcast = false;
  while (at != a.rend() || bt != b.rend()) {
    if (at == a.rend()) {
      hasBroadcast = true;
      ret.push_back(*bt++);
      continue;
    }
    if (bt == b.rend()) {
      hasBroadcast = true;
      ret.push_back(*at++);
      continue;
    }
    // TODO: if neither *at nor *bt is 1, ensure they are identical
    // expressions.  Nb: `==` doesn't work since that simply produces a new
    // ExprHandle.
    ExprHandle dim = *at;
    if (isOne(*at)) {
      if (!isOne(*bt)) {
        dim = *bt;
        hasBroadcast = true;
      }
    }
    ret.push_back(dim);
    at++;
    bt++;
  }
  std::reverse(ret.begin(), ret.end());
  return {ret, hasBroadcast};
}

std::pair<std::vector<ExprHandle>, bool> broadcastShapesImpl(
    std::vector<std::vector<ExprHandle>> shapes) {
  size_t n = shapes.size();
  if (n == 1) {
    return {shapes[0], false};
  }
  auto res1 = broadcastShapesImpl(shapes[n - 2], shapes[n - 1]);
  shapes[n - 2] = res1.first;
  shapes.pop_back();
  auto res2 = broadcastShapesImpl(shapes);
  return {res2.first, (res1.second || res2.second)};
}

std::vector<ExprHandle> broadcastShapes(
    std::vector<std::vector<ExprHandle>> shapes) {
  return broadcastShapesImpl(shapes).first;
}

std::vector<ExprHandle> broadcastShapes(
    const std::vector<ExprHandle>& a,
    const std::vector<ExprHandle>& b) {
  return broadcastShapesImpl(a, b).first;
}

std::vector<ExprHandle> TensorExprKernel::broadcastShapesMut(
    std::vector<std::vector<ExprHandle>> shapes) {
  auto res = broadcastShapesImpl(shapes);
  if (res.second) {
    hasBroadcast_ = true;
  }
  return res.first;
}

std::vector<ExprHandle> TensorExprKernel::broadcastShapesMut(
    const std::vector<ExprHandle>& a,
    const std::vector<ExprHandle>& b) {
  auto res = broadcastShapesImpl(a, b);
  if (res.second) {
    hasBroadcast_ = true;
  }
  return res.first;
}

std::vector<ExprHandle> valueShape(const ArgValue& v) {
  if (auto b = c10::get_if<tensorexpr::BufHandle>(&v)) {
    return b->dims();
  }
  return {};
}

Tensor* computeOneOperand(
    const std::string& name,
    const std::vector<ArgValue>& inputValues,
    const std::vector<ExprHandle>& outputShape,
    const c10::optional<ScalarType>& outputType,
    const std::function<ExprHandle(const ExprHandle&)>& innerExpr,
    const int checkParamTypes = kAllTypes) {
  return Compute(
      name,
      c10::fmap<DimArg>(outputShape),
      [inputValues, outputType, innerExpr, checkParamTypes](
          const std::vector<VarHandle>& axes) {
        std::vector<ExprHandle> indices(axes.begin(), axes.end());
        std::vector<ExprHandle> inputs = {
            tensorOrConstant(inputValues[0], indices)};
        promoteInputs(inputs, checkParamTypes);
        ExprHandle compute = innerExpr(inputs[0]);
        return demoteOutput(compute, outputType);
      });
}

Tensor* computeTwoOperand(
    const std::string& name,
    const std::vector<ArgValue>& inputValues,
    const std::vector<ExprHandle>& outputShape,
    const c10::optional<ScalarType>& outputType,
    const std::function<ExprHandle(const ExprHandle&, const ExprHandle&)>&
        innerExpr) {
  return Compute(
      name,
      c10::fmap<DimArg>(outputShape),
      [inputValues, outputType, innerExpr](const std::vector<VarHandle>& axes) {
        std::vector<ExprHandle> indices(axes.begin(), axes.end());
        std::vector<ExprHandle> inputs = {
            tensorOrConstant(inputValues[0], indices),
            tensorOrConstant(inputValues[1], indices),
        };

        promoteInputs(inputs);
        ExprHandle compute = innerExpr(inputs[0], inputs[1]);
        return demoteOutput(compute, outputType);
      });
}

Tensor* computeTwoOperandWithAlpha(
    const std::string& name,
    const std::vector<ArgValue>& inputValues,
    const std::vector<ExprHandle>& outputShape,
    const c10::optional<ScalarType>& outputType,
    const std::function<ExprHandle(const ExprHandle&, const ExprHandle&)>&
        innerExpr) {
  return Compute(
      name,
      c10::fmap<DimArg>(outputShape),
      [inputValues, outputType, innerExpr](const std::vector<VarHandle>& axes) {
        std::vector<ExprHandle> indices(axes.begin(), axes.end());
        std::vector<ExprHandle> inputs = {
            tensorOrConstant(inputValues[0], indices),
            tensorOrConstant(inputValues[1], indices),
            tensorOrConstant(inputValues[2], indices),
        };

        promoteInputs(inputs);
        ExprHandle compute = innerExpr(inputs[0], inputs[2] * inputs[1]);
        return demoteOutput(compute, outputType);
      });
}

Tensor* computeConditionWithTwoOperand(
    const std::string& name,
    const std::vector<ArgValue>& inputValues,
    const std::vector<ExprHandle>& outputShape,
    const c10::optional<ScalarType>& outputType,
    const std::function<
        ExprHandle(const ExprHandle&, const ExprHandle&, const ExprHandle&)>&
        innerExpr) {
  return Compute(
      name,
      c10::fmap<DimArg>(outputShape),
      [inputValues, outputType, innerExpr](const std::vector<VarHandle>& axes) {
        std::vector<ExprHandle> indices(axes.begin(), axes.end());
        std::vector<ExprHandle> inputs = {
            tensorOrConstant(inputValues[1], indices),
            tensorOrConstant(inputValues[2], indices),
        };

        promoteInputs(inputs);
        // First expr is the condition, which we don't promote
        inputs.emplace(
            inputs.begin(), tensorOrConstant(inputValues[0], indices));
        ExprHandle compute = innerExpr(inputs[0], inputs[1], inputs[2]);
        return demoteOutput(compute, outputType);
      });
}

Tensor* computeThreeOperand(
    const std::string& name,
    const std::vector<ArgValue>& inputValues,
    const std::vector<ExprHandle>& outputShape,
    const c10::optional<ScalarType>& outputType,
    const std::function<
        ExprHandle(const ExprHandle&, const ExprHandle&, const ExprHandle&)>&
        innerExpr,
    bool promote_inputs = true) {
  return Compute(
      name,
      c10::fmap<DimArg>(outputShape),
      [inputValues, outputType, innerExpr, promote_inputs](
          const std::vector<VarHandle>& axes) {
        std::vector<ExprHandle> indices(axes.begin(), axes.end());
        std::vector<ExprHandle> inputs = {
            tensorOrConstant(inputValues[0], indices),
            tensorOrConstant(inputValues[1], indices),
            tensorOrConstant(inputValues[2], indices),
        };

        if (promote_inputs) {
          promoteInputs(inputs);
        }
        ExprHandle compute = innerExpr(inputs[0], inputs[1], inputs[2]);
        return demoteOutput(compute, outputType);
      });
}
Tensor* computeFourOperand(
    const std::string& name,
    const std::vector<ArgValue>& inputValues,
    const std::vector<ExprHandle>& outputShape,
    const c10::optional<ScalarType>& outputType,
    const std::function<ExprHandle(
        const ExprHandle&,
        const ExprHandle&,
        const ExprHandle&,
        const ExprHandle&)>& innerExpr) {
  return Compute(
      name,
      c10::fmap<DimArg>(outputShape),
      [inputValues, outputType, innerExpr](const std::vector<VarHandle>& axes) {
        std::vector<ExprHandle> indices(axes.begin(), axes.end());
        std::vector<ExprHandle> inputs = {
            tensorOrConstant(inputValues[0], indices),
            tensorOrConstant(inputValues[1], indices),
            tensorOrConstant(inputValues[2], indices),
            tensorOrConstant(inputValues[3], indices),
        };

        promoteInputs(inputs);
        ExprHandle compute =
            innerExpr(inputs[0], inputs[1], inputs[2], inputs[3]);
        return demoteOutput(compute, outputType);
      });
}

std::pair<ScalarType, std::vector<BufHandle>> processCatList(
    const std::vector<BufHandle>& bufList) {
  if (bufList.size() == 0) {
    throw std::runtime_error("Empty input list is passed to aten::cat");
  }
  std::vector<BufHandle> bufInputs;
  std::vector<BufHandle> nonEmptyInputs;
  for (auto buf : bufList) {
    bufInputs.push_back(buf);
    TORCH_INTERNAL_ASSERT(buf.node()->dims().size() > 0);
    if (buf.node()->dims().size() == 1 &&
        immediateAs<int>(buf.node()->dim(0)) == 0) {
      continue;
    }
    nonEmptyInputs.push_back(buf);
  }
  ScalarType highType = bufInputs[0].dtype().scalar_type();
  for (const auto input : bufInputs) {
    auto maybe_dtype = input.dtype().scalar_type();
    highType = promoteTypes(highType, maybe_dtype);
  }
  return {highType, nonEmptyInputs};
}
Tensor* computeCatWoConditionals(
    const std::vector<ArgValue>& inputs,
    const std::vector<ExprHandle>& outputShape) {
  auto input_list = c10::get<BufList>(inputs[0]);
  auto arg_dim = inputs[1];
  auto cat_info = processCatList(input_list);
  ScalarType high_type = cat_info.first;
  std::vector<BufHandle> non_empty_inputs = cat_info.second;

  // Now we build one loop per input:
  //
  // for i
  //   for j
  //     for k
  //       output[i,j,k] = inp1[i,j,k]
  // for i
  //   for j
  //     for k
  //       output[i,j+l1,k] = inp2[i,j,k]
  // for i
  //   for j
  //     for k
  //       output[i,j+l2,k] = inp3[i,j,k]

  auto output_sizes_expr = ExprHandleVectorToExprVector(outputShape);
  auto output_buf = new Buf("aten_cat", output_sizes_expr, ToDtype(high_type));
  if (non_empty_inputs.size() == 0) {
    return new Tensor(output_buf, new tensorexpr::Block({}));
  }

  int64_t concat_dim = c10::get<int64_t>(arg_dim);
  size_t norm_concat_dim =
      normalizeAndCheckIndex(concat_dim, outputShape.size());

  auto gen_code_for_input = [&](const BufHandle& inp,
                                size_t inp_pos,
                                const Expr* concat_dim_size,
                                const std::vector<ExprHandle>& dims) {
    std::vector<Var*> for_vars(dims.size());
    std::vector<const Expr*> load_indices(dims.size());
    std::vector<const Expr*> store_indices(dims.size());
    for (size_t i = 0; i < dims.size(); ++i) {
      for_vars[i] = new Var(
          "i" + c10::to_string(inp_pos) + "_" + c10::to_string(i), kInt);
      load_indices[i] = for_vars[i];
      if (i == norm_concat_dim) {
        store_indices[i] = new Add(for_vars[i], concat_dim_size);
      } else {
        store_indices[i] = for_vars[i];
      }
    }
    auto inp_buf = inp.node();
    auto load_expr = new Load(inp_buf, load_indices);
    auto load_promoted = promoteToDtype(ExprHandle(load_expr), high_type);
    Stmt* st = new Store(output_buf, store_indices, load_promoted.node());
    for (size_t i = dims.size(); i > 0; --i) {
      st = new For(for_vars[i - 1], new IntImm(0), dims[i - 1].node(), st);
    }
    return st;
  };

  Expr* concat_dim_size = nullptr;
  auto block = new tensorexpr::Block({});
  for (size_t i = 0; i < non_empty_inputs.size(); ++i) {
    auto input_dims =
        ExprVectorToExprHandleVector(non_empty_inputs[i].node()->dims());
    if (concat_dim_size == nullptr) {
      concat_dim_size = new IntImm(0);
    }
    block->append_stmt(gen_code_for_input(
        non_empty_inputs[i], i, concat_dim_size, input_dims));
    concat_dim_size =
        new Add(concat_dim_size, input_dims[norm_concat_dim].node());
  }
  return new Tensor(output_buf, IRSimplifier::simplify(block));
}

Tensor* computeCat(
    const std::vector<ArgValue>& inputs,
    const std::vector<ExprHandle>& outputShape,
    at::Device device) {
  if (device == at::kCPU && getCatWoConditionals()) {
    return computeCatWoConditionals(inputs, outputShape);
  }
  auto inputList = c10::get<BufList>(inputs[0]);
  auto argDim = inputs[1];
  auto catInfo = processCatList(inputList);
  ScalarType highType = catInfo.first;
  std::vector<BufHandle> nonEmptyInputs = catInfo.second;
  return Compute(
      "aten_cat",
      c10::fmap<DimArg>(outputShape),
      [&](const std::vector<VarHandle>& axes) {
        if (nonEmptyInputs.size() == 0) {
          return ExprHandle(0);
        }

        int64_t dim_ = c10::get<int64_t>(argDim);
        size_t dim = normalizeAndCheckIndex(dim_, axes.size());
        // Promote input types.
        // Note that we need to consider all inputs, including empty - they
        // also affect the resultant dtype.

        // Now we know the final dtype, we know what inputs are non-empty,
        // and we know that there is at least one such an input. With all
        // that we construct a tensor expression performing the
        // concatenation.
        // The expression we build here is a cascading if-then-else that
        // essentially represents:
        //
        //              inp1[i, j, k]         if 0   < i < l1,
        // out[i,j,k] = inp2[i, j-l1, k]      if l1 =< i < l1 + l2,
        //              ...
        //              inpN[i, j-l_N_1, k]   if l1+l2+...l_N_1  < i
        // where l_i is the corresponding size of the i-th input.
        std::vector<ExprHandle> newAxes(axes.begin(), axes.end());
        ExprHandle load = promoteToDtype(
            tensorOrConstant(nonEmptyInputs[0], newAxes), highType);
        size_t offset =
            dynamic_cast<const IntImm*>(nonEmptyInputs[0].node()->dim(dim))
                ->value();
        newAxes[dim] = newAxes[dim] - IntImm::make(offset);

        for (size_t ii = 1; ii < nonEmptyInputs.size(); ++ii) {
          auto input = nonEmptyInputs[ii];
          load = ifThenElse(
              CompareSelect::make(axes[dim], IntImm::make(offset), kLT),
              load,
              promoteToDtype(tensorOrConstant(input, newAxes), highType));

          offset +=
              dynamic_cast<const IntImm*>(input.node()->dim(dim))->value();
          newAxes[dim] = axes[dim] - IntImm::make(offset);
        }

        return load;
      });
}

// Remove all indices from axes positions.
std::vector<VarHandle> squeezeIndices(
    const ParameterList& indices,
    const std::vector<size_t>& axes) {
  std::vector<VarHandle> indices_squeezed;
  for (size_t dim = 0; dim < indices.size(); ++dim) {
    if (!std::count(axes.begin(), axes.end(), dim)) {
      indices_squeezed.push_back(indices[dim]);
    }
  }
  return indices_squeezed;
}

Tensor* computeSoftmax(
    const std::vector<ArgValue>& inputs,
    const std::vector<ExprHandle>& outputShape,
    bool log_softmax) {
  // Softmax is computed as follows:
  //    softmax(vi) = exp(vi) / sum(exp(vi))
  //
  // In order to avoid overflow issues due to exp of a large number, we
  // subtract the max of that dim before computing exp.
  //    softmax(vi) = exp(vi - max(vi)) / sum(exp(vi - max(vi)))
  //
  // This is implemented as 4 loopnests:
  //   - First loop computes the max over the softmax dim.
  //   - Second loop computes exp for every element in v after subtracting
  //     the max of the softmax dim it belongs to.
  //   - Third loop computes the sum over the softmax dim.
  //   - Final loop computes softmax for every element in v.

  // LogSoftmax is computed as follows:
  //    log_softmax(vi) = log(softmax(vi))
  //                    = vi - log(sum(exp(vi)))
  //
  // Using the same max trick as above:
  //    log_softmax(vi) = vi - max(vi) - log(sum(exp(vi - max(vi))))
  //
  // This is implemented as 5 loopnests:
  //   - First loop computes the max over the softmax dim.
  //   - Second loop computes exp for every element in v after subtracting
  //     the max of the softmax dim it belongs to.
  //   - Third loop computes the sum over the softmax dim.
  //   - Fourth loop computes log for every element in the sum.
  //   - Final loop computes the log_softmax for every element in v.

  TORCH_INTERNAL_ASSERT(inputs.size() == 3);
  auto output_dims = c10::fmap<DimArg>(outputShape);

  // We do not handle None for dims (input 1) because that is supposed to
  // be deprecated.
  TORCH_INTERNAL_ASSERT(c10::get_if<int64_t>(&inputs[1]));
  int64_t rank = valueShape(inputs[0]).size();
  size_t softmax_dim =
      normalizeAndCheckIndex(c10::get<int64_t>(inputs[1]), rank);
  std::vector<DimArg> non_softmax_dims;
  for (size_t i = 0; i < output_dims.size(); ++i) {
    if (i != softmax_dim) {
      non_softmax_dims.push_back(output_dims[i]);
    }
  }

  // Softmax implementation includes two reductions, one to find the max and
  // the other to calculate the sum along the softmax dim. These reductions
  // will have the softmax dimension as the inner most loop. So, the innermost
  // index in the indices will refer to the softmax dimension.

  // Update the indices by moving the softmax dimension index to the
  // appropriate position.
  auto move_softmax_dim_index_to_pos = [&](const ParameterList& indices) {
    std::vector<ExprHandle> new_indices;
    for (auto ind : indices) {
      new_indices.push_back(ind);
    }
    for (size_t i = softmax_dim; i < indices.size() - 1; ++i) {
      new_indices[i + 1] = indices[i];
    }
    new_indices[softmax_dim] = indices[indices.size() - 1];
    return new_indices;
  };

  // Remove the index corresponding to the softmax dimension.
  auto remove_softmax_dim_index = [&](const ParameterList& indices) {
    std::vector<ExprHandle> new_indices;
    for (size_t i = 0; i < indices.size(); ++i) {
      if (i != softmax_dim) {
        new_indices.push_back(indices[i]);
      }
    }
    return new_indices;
  };

  auto convert_indices_to_expr_handle = [&](const ParameterList& indices) {
    std::vector<ExprHandle> new_indices(indices.size());
    for (size_t i = 0; i < indices.size(); ++i) {
      new_indices[i] = indices[i];
    }
    return new_indices;
  };

  c10::optional<Dtype> dtype = ToDtype(ScalarType::Undefined);
  if (auto d = c10::get_if<int64_t>(&inputs[2])) {
    dtype = ToDtype(static_cast<ScalarType>(*d));
  }

  auto max = Reduce(
      "aten_softmax_max",
      non_softmax_dims,
      Maximum(dtype.value()),
      [&](ParameterList& indices) {
        return tensorOrConstant(
            inputs[0], move_softmax_dim_index_to_pos(indices));
      },
      {output_dims[softmax_dim]});
  auto e =
      Compute("aten_softmax_exp", output_dims, [&](ParameterList& indices) {
        auto inp = tensorOrConstant(
            inputs[0], convert_indices_to_expr_handle(indices));
        return exp(inp - max->load(remove_softmax_dim_index(indices)));
      });
  auto sum = Reduce(
      "aten_softmax_sum",
      non_softmax_dims,
      Sum(),
      [&](ParameterList& indices) {
        return e->load(move_softmax_dim_index_to_pos(indices));
      },
      {output_dims[softmax_dim]});
  if (!log_softmax) {
    auto result =
        Compute("aten_softmax", output_dims, [&](ParameterList& indices) {
          return e->load(indices) /
              sum->load(remove_softmax_dim_index(indices));
        });
    return new Tensor(
        result->buf(),
        new tensorexpr::Block(
            {max->stmt(), e->stmt(), sum->stmt(), result->stmt()}));
  }

  auto log_sum = Compute(
      "aten_softmax_log_sum", non_softmax_dims, [&](ParameterList& indices) {
        return log(sum->load(indices));
      });
  auto result =
      Compute("aten_log_softmax", output_dims, [&](ParameterList& indices) {
        auto inp = tensorOrConstant(
            inputs[0], convert_indices_to_expr_handle(indices));
        auto non_softmax_indices = remove_softmax_dim_index(indices);
        return inp - max->load(non_softmax_indices) -
            log_sum->load(non_softmax_indices);
      });
  return new Tensor(
      result->buf(),
      new tensorexpr::Block(
          {max->stmt(),
           e->stmt(),
           sum->stmt(),
           log_sum->stmt(),
           result->stmt()}));
}

Tensor* computeSum(
    const std::vector<ArgValue>& inputs,
    const c10::optional<ScalarType>& outputType) {
  std::vector<size_t> axes;
  bool keepdim = false;
  // aten::sum takes the input tensor named self.
  auto sizes = valueShape(inputs[0]);

  int rank = sizes.size();
  if (inputs.size() > 2) {
    auto nodeAxes = c10::get<IntList>(inputs[1]);
    // Canonicalize axes: wrap around, sort and make unique.
    for (auto axis : nodeAxes) {
      axes.push_back(at::maybe_wrap_dim(axis, rank));
    }
    std::sort(axes.begin(), axes.end());
    axes.erase(std::unique(axes.begin(), axes.end()), axes.end());
    keepdim = c10::get<bool>(inputs[2]);
  } else {
    axes.resize(sizes.size());
    std::iota(axes.begin(), axes.end(), 0);
  }
  // Axes go into reduction dimensions.
  std::vector<DimArg> reductionDims;
  reductionDims.reserve(sizes.size());
  for (size_t axis : axes) {
    reductionDims.emplace_back(sizes[axis]);
  }
  std::vector<DimArg> outputDims;
  // Output dimensions are the complement of axes. When keepdim is set, a
  // one-sized dimension is inserted for each axis.
  for (size_t dim = 0; dim < sizes.size(); ++dim) {
    if (!std::count(axes.begin(), axes.end(), dim)) {
      outputDims.emplace_back(sizes[dim]);
    } else if (keepdim) {
      outputDims.emplace_back(1);
    }
  }

  return Reduce(
      "sum",
      outputDims,
      Sum(),
      [&](ParameterList& indices) {
        // "Squeeze" out indices inserted when keepdim is set.
        auto indices_squeezed =
            keepdim ? squeezeIndices(indices, axes) : indices;
        TORCH_INTERNAL_ASSERT(axes.size() <= indices_squeezed.size());
        // Move innermost indices into axes positions:
        //   1. Fill the outermost indices first.
        //   2. Insert the innermost indices into the correct axis position,
        //   displacing the outermost indices as needed.
        std::vector<ExprHandle> indices_exprs;
        size_t i = 0;
        for (; i < indices_squeezed.size() - axes.size(); ++i) {
          indices_exprs.push_back(indices_squeezed[i]);
        }
        for (auto axis : axes) {
          indices_exprs.insert(
              indices_exprs.begin() + axis, indices_squeezed[i]);
          ++i;
        }
        auto indexed = tensorOrConstant(inputs[0], indices_exprs);
        if (outputType) {
          return Cast::make(ToDtype(*outputType), indexed);
        } else {
          return indexed;
        }
      },
      reductionDims);
}

Tensor* computeMatmul(
    const std::vector<ArgValue>& inputs,
    const std::vector<ExprHandle>& outputShape,
    const c10::optional<ScalarType>& outputType) {
  Dtype dtype = kFloat;
  if (outputType) {
    dtype = Dtype(*outputType);
  }
  BufHandle ResultBuf("matmul", outputShape, dtype);
  const BufHandle a = c10::get<BufHandle>(inputs[0]);
  const BufHandle b = c10::get<BufHandle>(inputs[1]);

  auto size_a = a.dims();
  auto size_b = b.dims();
  const IntImm* total_size = dynamic_cast<const IntImm*>(
      IRSimplifier::simplify((size_a[0] * size_a[1] * size_b[1])).node());

  // For small sizes, where N*M*K < 1000, lower matmul to a naive 3-level
  // loopnest. The number is not tuned very carefully, and in future we should
  // fine-tune it as well as we should add more advanced native TE lowerings for
  // matmuls. For bigger sizes we generate a TE ExternalCall, which would call
  // an aten::matmul.
  // Native, even naive, lowering is beneficial when the sizes are small because
  // it allows to eliminate dispatch overhead.
  if (total_size && total_size->value() < 1000) {
    return Reduce(
        "nnc_matmul",
        {{size_a[0], "M"}, {size_b[1], "N"}},
        Sum(),
        [&](const ExprHandle& m, const ExprHandle& n, const ExprHandle& k) {
          return Load::make(a, {m, k}) * Load::make(b, {k, n});
        },
        {{size_a[1], "K"}});
  } else {
    return new Tensor(
        ResultBuf.node(),
        ExternalCall::make(ResultBuf, "nnc_aten_matmul", {a, b}, {}));
  }
}

Tensor* computeConv2d(
    const std::vector<ArgValue>& inputs,
    const std::vector<ExprHandle>& outputShape,
    const c10::optional<ScalarType>& outputType) {
  Dtype dtype = kFloat;
  if (outputType) {
    dtype = Dtype(*outputType);
  }

  BufHandle ResultBuf("conv", outputShape, dtype);
  BufHandle inp = c10::get<BufHandle>(inputs[0]);
  BufHandle w = c10::get<BufHandle>(inputs[1]);
  BufHandle b = c10::get<BufHandle>(inputs[2]);

  auto strides = _pair_int(inputs[3]);
  auto padding = _pair_int(inputs[4]);
  auto dilation = _pair_int(inputs[5]);

  int groups = c10::get<int64_t>(inputs[6]);

  auto inpInfo = getTensorInfo(inp);
  auto wInfo = getTensorInfo(w);
  auto bInfo = getTensorInfo(b);
  // Generate TE for depthwise convolutions.
  if (inpInfo && wInfo && bInfo &&
      conv2dIsSupported(
          *inpInfo, *wInfo, *bInfo, strides, padding, dilation, groups)) {
    return conv2d_depthwise(inp, w, b, strides[0], padding[0], groups);
  }

  // Once we have a performant TE representation for conv2d, we could use it
  // here instead of the external call!
  Stmt* s = ExternalCall::make(
      ResultBuf,
      "nnc_aten_conv2d",
      {inp, w, b},
      {strides[0],
       strides[1],
       padding[0],
       padding[1],
       dilation[0],
       dilation[1],
       groups});
  return new Tensor(ResultBuf.node(), s);
}

Tensor* tensorexpr::computeOperandValue(
    c10::Symbol op,
    const std::vector<ArgValue>& inputs,
    const std::vector<ExprHandle>& outputShape,
    const c10::optional<ScalarType>& outputType,
    at::Device device) {
  switch (op) {
    case aten::add: {
      auto add_lambda = [](const ExprHandle& lhs, const ExprHandle& rhs) {
        return boolToInteger(lhs) + boolToInteger(rhs);
      };
      TORCH_INTERNAL_ASSERT(inputs.size() == 2 || inputs.size() == 3);
      return (inputs.size() > 2)
          ? computeTwoOperandWithAlpha(
                "aten_add", inputs, outputShape, outputType, add_lambda)
          : computeTwoOperand(
                "aten_add", inputs, outputShape, outputType, add_lambda);
    } break;
    case aten::sub: {
      auto sub_lambda = [](const ExprHandle& lhs, const ExprHandle& rhs) {
        // NB: sub isn't supported on boolean, no need to promote to integer.
        return lhs - rhs;
      };
      TORCH_INTERNAL_ASSERT(inputs.size() == 2 || inputs.size() == 3);
      return (inputs.size() > 2)
          ? computeTwoOperandWithAlpha(
                "aten_sub", inputs, outputShape, outputType, sub_lambda)
          : computeTwoOperand(
                "aten_sub", inputs, outputShape, outputType, sub_lambda);
    } break;
    case aten::mul: {
      return computeTwoOperand(
          "aten_mul",
          inputs,
          outputShape,
          outputType,
          [](const ExprHandle& lhs, const ExprHandle& rhs) {
            return boolToInteger(lhs) * boolToInteger(rhs);
          });
    } break;
    case aten::div: {
      return computeTwoOperand(
          "aten_div",
          inputs,
          outputShape,
          outputType,
          [](const ExprHandle& lhs, const ExprHandle& rhs) {
            return promoteIntegerToDefaultType(lhs) /
                promoteIntegerToDefaultType(rhs);
          });
    } break;

    case aten::__and__: {
      return computeTwoOperand(
          "aten_and",
          inputs,
          outputShape,
          outputType,
          [](const ExprHandle& lhs, const ExprHandle& rhs) {
            return boolToInteger(lhs) & boolToInteger(rhs);
          });
    } break;

    case aten::__or__: {
      return computeTwoOperand(
          "aten_or",
          inputs,
          outputShape,
          outputType,
          [](const ExprHandle& lhs, const ExprHandle& rhs) {
            return boolToInteger(lhs) | boolToInteger(rhs);
          });
    } break;

    case aten::__xor__: {
      return computeTwoOperand(
          "aten_xor",
          inputs,
          outputShape,
          outputType,
          [](const ExprHandle& lhs, const ExprHandle& rhs) {
            return boolToInteger(lhs) ^ boolToInteger(rhs);
          });
    } break;

    case aten::__lshift__: {
      return computeTwoOperand(
          "aten_lshift",
          inputs,
          outputShape,
          outputType,
          [](const ExprHandle& lhs, const ExprHandle& rhs) {
            return lhs << rhs;
          });
    } break;

    case aten::__rshift__: {
      return computeTwoOperand(
          "aten_rshift",
          inputs,
          outputShape,
          outputType,
          [](const ExprHandle& lhs, const ExprHandle& rhs) {
            return lhs >> rhs;
          });
    } break;
    case aten::eq: {
      return computeTwoOperand(
          "aten_eq",
          inputs,
          outputShape,
          outputType,
          [](const ExprHandle& lhs, const ExprHandle& rhs) {
            return cast<bool>(lhs == rhs);
          });
    } break;

    case aten::ne: {
      return computeTwoOperand(
          "aten_ne",
          inputs,
          outputShape,
          outputType,
          [](const ExprHandle& lhs, const ExprHandle& rhs) {
            return cast<bool>(lhs != rhs);
          });
    } break;
    case aten::ge: {
      return computeTwoOperand(
          "aten_ge",
          inputs,
          outputShape,
          outputType,
          [](const ExprHandle& lhs, const ExprHandle& rhs) {
            return cast<bool>(lhs >= rhs);
          });
    } break;

    case aten::gt: {
      return computeTwoOperand(
          "aten_gt",
          inputs,
          outputShape,
          outputType,
          [](const ExprHandle& lhs, const ExprHandle& rhs) {
            return cast<bool>(lhs > rhs);
          });
    } break;

    case aten::le: {
      return computeTwoOperand(
          "aten_le",
          inputs,
          outputShape,
          outputType,
          [](const ExprHandle& lhs, const ExprHandle& rhs) {
            return cast<bool>(lhs <= rhs);
          });
    } break;

    case aten::lt: {
      return computeTwoOperand(
          "aten_lt",
          inputs,
          outputShape,
          outputType,
          [](const ExprHandle& lhs, const ExprHandle& rhs) {
            return cast<bool>(lhs < rhs);
          });
    } break;

    case aten::min: {
      return computeTwoOperand(
          "aten_min",
          inputs,
          outputShape,
          outputType,
          [](const ExprHandle& lhs, const ExprHandle& rhs) {
            return Min::make(boolToInteger(lhs), boolToInteger(rhs), false);
          });
    } break;

    case aten::max: {
      return computeTwoOperand(
          "aten_max",
          inputs,
          outputShape,
          outputType,
          [](const ExprHandle& lhs, const ExprHandle& rhs) {
            return Max::make(boolToInteger(lhs), boolToInteger(rhs), false);
          });
    } break;
    case aten::masked_fill: {
      return computeThreeOperand(
          "aten_masked_fill",
          inputs,
          outputShape,
          outputType,
          [](const ExprHandle& input,
             const ExprHandle& mask,
             const ExprHandle& value) {
            // value needs to promote to input, not vice versa
            auto val = promoteToDtype(value, input.dtype().scalar_type());
            return ifThenElse(mask, val, input);
          },
          /*promote_inputs*/ false);
    }
    case aten::clamp: {
      bool noMin = false;
      bool noMax = false;
      if (c10::get_if<ArgNone>(&inputs[1])) {
        noMin = true;
      }

      if (c10::get_if<ArgNone>(&inputs[2])) {
        noMax = true;
      }

      return computeThreeOperand(
          "aten_clamp",
          inputs,
          outputShape,
          outputType,
          [noMin, noMax](
              const ExprHandle& in,
              const ExprHandle& min,
              const ExprHandle& max) {
            auto cast = [&](const ExprHandle& e) {
              return Cast::make(in.dtype(), e);
            };

            if (noMin && noMax) {
              return in;
            } else if (noMin) {
              auto cmax = cast(max);
              return CompareSelect::make(in, cmax, cmax, in, kGT);
            } else if (noMax) {
              auto cmin = cast(min);
              return CompareSelect::make(in, cmin, cmin, in, kLT);
            } else {
              auto cmax = cast(max);
              auto cmin = cast(min);
              return clamp(cmin, cmax, in);
            }
          },
          false /* promote_inputs */);
    } break;
    case aten::addcmul: {
      return computeFourOperand(
          "aten_addcmul",
          inputs,
          outputShape,
          outputType,
          [](const ExprHandle& a0,
             const ExprHandle& a1,
             const ExprHandle& a2,
             const ExprHandle& a3) { return a0 + a3 * a1 * a2; });
    } break;
    case aten::sigmoid: {
      return computeOneOperand(
          "aten_sigmoid",
          inputs,
          outputShape,
          outputType,
          [](const ExprHandle& a) {
            return sigmoid(promoteIntegerToDefaultType(a));
          });
    } break;

    case aten::reciprocal: {
      return computeOneOperand(
          "aten_reciprocal",
          inputs,
          outputShape,
          outputType,
          [](const ExprHandle& a) { return ExprHandle(1.0f) / a; });
    } break;

    case aten::neg: {
      return computeOneOperand(
          "aten_neg", inputs, outputShape, outputType, [](const ExprHandle& a) {
            return ExprHandle(-0) - a;
          });
    } break;

    case aten::isnan: {
      return computeOneOperand(
          "aten_isnan",
          inputs,
          outputShape,
          outputType,
          [](const ExprHandle& a) {
            if (!a.dtype().is_floating_point()) {
              return IntImm::make(0);
            }
            return isnan(a);
          });
    } break;

    case aten::relu: {
      return computeOneOperand(
          "aten_relu",
          inputs,
          outputShape,
          outputType,
          [](const ExprHandle& a) {
            auto zero = Cast::make(a.dtype(), 0);
            return CompareSelect::make(a, zero, zero, a, kLT);
          });
    } break;

<<<<<<< HEAD
=======
    case aten::leaky_relu: {
      return computeTwoOperand(
          "aten_leaky_relu",
          inputs,
          outputShape,
          outputType,
          [](const ExprHandle& a, const ExprHandle& negative_slope) {
            auto neg_slope = Cast::make(a.dtype(), negative_slope);
            auto zero = Cast::make(a.dtype(), 0);
            auto one = Cast::make(a.dtype(), 1);
            auto cs = CompareSelect::make(a, zero, one, neg_slope, kGT);
            return a * cs;
          });
    } break;

    case aten::relu6: {
      return computeOneOperand(
          "aten_relu6",
          inputs,
          outputShape,
          outputType,
          [](const ExprHandle& a) {
            auto zero = Cast::make(a.dtype(), 0);
            auto six = Cast::make(a.dtype(), 6.);
            return clamp(zero, six, a);
          });
    } break;

>>>>>>> cab48494
    case aten::gelu: {
      return computeOneOperand(
          "aten_gelu",
          inputs,
          outputShape,
          outputType,
          [](const ExprHandle& a) {
            auto m_sqrt1_2 = Cast::make(a.dtype(), M_SQRT1_2);
            auto one = Cast::make(a.dtype(), 1.);
            auto point_five = Cast::make(a.dtype(), .5);
            return a * point_five * (one + erf(a * m_sqrt1_2));
          });
    } break;
    case aten::batch_norm: {
      bool hasWeight = true;
      bool hasBias = true;

      if (c10::get_if<ArgNone>(&inputs[1])) {
        hasWeight = false;
      }

      if (c10::get_if<ArgNone>(&inputs[2])) {
        hasBias = false;
      }

      return Compute(
          "aten_batch_norm",
          c10::fmap<DimArg>(outputShape),
          [&](const std::vector<VarHandle>& axes) {
            TORCH_INTERNAL_ASSERT(axes.size() >= 2);
            // axes: N, C, H, W
            std::vector<ExprHandle> indices(axes.begin(), axes.end());
            ExprHandle c = indices[1];

            // Parameter list:
            // input, weight, bias, mean, var, training, momentum, eps,
            // cudnn_enabled
            std::vector<ExprHandle> exprInputs = {
                tensorOrConstant(inputs[0], indices), // input
                tensorOrConstant(inputs[3], {c}), // mean
                tensorOrConstant(inputs[4], {c}), // var
                constant(inputs[7]) // eps
            };

            if (hasWeight) {
              exprInputs.push_back(tensorOrConstant(inputs[1], {c}));
            }
            if (hasBias) {
              exprInputs.push_back(tensorOrConstant(inputs[2], {c}));
            }
            promoteInputs(exprInputs);

            ExprHandle input = exprInputs[0];
            ExprHandle mean = exprInputs[1];
            ExprHandle var = exprInputs[2];
            ExprHandle eps = exprInputs[3];
            ExprHandle weight = FloatImm::make(1);
            ExprHandle bias = FloatImm::make(0);

            if (hasWeight) {
              weight = exprInputs[4];
            }
            // NOLINTNEXTLINE(clang-analyzer-cplusplus.NewDeleteLeaks)
            if (hasBias) {
              bias = exprInputs[5];
            }

            // NOLINTNEXTLINE(clang-analyzer-cplusplus.NewDeleteLeaks)
            auto inv_var = rsqrt(var + eps);
            auto alpha = inv_var * weight;
            auto beta = bias - mean * alpha;
            auto output = input * alpha + beta;
            return demoteOutput(output, outputType);
          });
    } break;
    case aten::log: {
      return computeOneOperand(
          "aten_log", inputs, outputShape, outputType, [](const ExprHandle& a) {
            return log(promoteIntegerToDefaultType(a));
          });
    } break;

    case aten::log10: {
      return computeOneOperand(
          "aten_log10",
          inputs,
          outputShape,
          outputType,
          [](const ExprHandle& a) {
            return log10(promoteIntegerToDefaultType(a));
          });
    } break;

    case aten::log1p: {
      return computeOneOperand(
          "aten_log1p",
          inputs,
          outputShape,
          outputType,
          [](const ExprHandle& a) {
            return log1p(promoteIntegerToDefaultType(a));
          });
    } break;

    case aten::log2: {
      return computeOneOperand(
          "aten_log2",
          inputs,
          outputShape,
          outputType,
          [](const ExprHandle& a) {
            return log2(promoteIntegerToDefaultType(a));
          });
    } break;

    case aten::exp: {
      return computeOneOperand(
          "aten_exp", inputs, outputShape, outputType, [](const ExprHandle& a) {
            return exp(promoteIntegerToDefaultType(a));
          });
    } break;

    case aten::expm1: {
      return computeOneOperand(
          "aten_expm1",
          inputs,
          outputShape,
          outputType,
          [](const ExprHandle& a) {
            return expm1(promoteIntegerToDefaultType(a));
          });
    } break;

    case aten::erf: {
      return computeOneOperand(
          "aten_erf", inputs, outputShape, outputType, [](const ExprHandle& a) {
            return erf(promoteIntegerToDefaultType(a));
          });
    } break;

    case aten::erfc: {
      return computeOneOperand(
          "aten_erfc",
          inputs,
          outputShape,
          outputType,
          [](const ExprHandle& a) {
            return erfc(promoteIntegerToDefaultType(a));
          });
    } break;

    case aten::cos: {
      return computeOneOperand(
          "aten_cos", inputs, outputShape, outputType, [](const ExprHandle& a) {
            return cos(promoteIntegerToDefaultType(a));
          });
    } break;

    case aten::sin: {
      return computeOneOperand(
          "aten_sin", inputs, outputShape, outputType, [](const ExprHandle& a) {
            return sin(promoteIntegerToDefaultType(a));
          });
    } break;

    case aten::tan: {
      return computeOneOperand(
          "aten_tan", inputs, outputShape, outputType, [](const ExprHandle& a) {
            return tan(promoteIntegerToDefaultType(a));
          });
    } break;
    case aten::type_as: {
      const BufHandle rhs = c10::get<BufHandle>(inputs[1]);
      auto dtype = rhs.dtype();
      return computeOneOperand(
          "aten_type_as",
          inputs,
          outputShape,
          outputType,
          [dtype](const ExprHandle& lhs) { return Cast::make(dtype, lhs); });
    } break;
    case aten::pow: {
      return computeTwoOperand(
          "aten_pow",
          inputs,
          outputShape,
          outputType,
          [](const ExprHandle& lhs, const ExprHandle& rhs) {
            if (!rhs.node()->isConstant()) {
              return pow(lhs, rhs);
            }
            double val =
                immediateAs<double>(IRSimplifier::simplify(rhs.node()));

            if (val == 1.0f) {
              return lhs;
            } else if (val == 2.0f) { // NOLINT
              return lhs * lhs;
            } else if (val == 3.0f) { // NOLINT
              return (lhs * lhs) * lhs;
            } else if (val == 4.0f) { // NOLINT
              ExprHandle tmp = lhs * lhs;
              return tmp * tmp;
            } else if (val == 0.5f) { // NOLINT
              return sqrt(lhs);
            } else if (val == 0.0f) {
              return ExprHandle(1.0f);
            } else if (val == -0.5f) { // NOLINT
              return rsqrt(lhs);
            } else if (val == -1.0f) {
              return ExprHandle(1.0f) / lhs;
            } else if (val == -2.0f) { // NOLINT
              return ExprHandle(1.0f) / (lhs * lhs);
            }
            return pow(lhs, rhs);
          });
    } break;

    case aten::fmod: {
      return computeTwoOperand(
          "aten_fmod",
          inputs,
          outputShape,
          outputType,
          [](const ExprHandle& lhs, const ExprHandle& rhs) {
            return fmod(promoteHalfToFloat(lhs), promoteHalfToFloat(rhs));
          });
    } break;

    case aten::lerp: {
      return computeThreeOperand(
          "aten_lerp",
          inputs,
          outputShape,
          outputType,
          [](const ExprHandle& a,
             const ExprHandle& end,
             const ExprHandle& weight) { return a + weight * (end - a); });
    } break;
    case aten::remainder: {
      auto imodImpl = [](const ExprHandle& lhs, const ExprHandle& rhs) {
        return Mod::make(lhs, rhs);
      };
      auto fmodImpl = [](const ExprHandle& lhs, const ExprHandle& rhs) {
        auto lhs_t = promoteHalfToFloat(lhs);
        auto rhs_t = promoteHalfToFloat(rhs);
        return fmod((rhs_t + fmod(lhs_t, rhs_t)), rhs_t);
      };
      {
        auto const& shape =
            broadcastShapes(valueShape(inputs[0]), valueShape(inputs[1]));
        return Compute(
            "aten_remainder",
            c10::fmap<DimArg>(shape),
            [&](const std::vector<VarHandle>& axes) {
              std::vector<ExprHandle> indices(axes.begin(), axes.end());
              std::vector<ExprHandle> exprInputs = {
                  tensorOrConstant(inputs[0], indices),
                  tensorOrConstant(inputs[1], indices),
              };

              promoteInputs(exprInputs);
              bool allInt = true;
              for (auto& e : exprInputs) {
                if (e.dtype().is_floating_point()) {
                  allInt = false;
                  break;
                }
              }
              if (allInt) {
                return demoteOutput(
                    imodImpl(exprInputs[0], exprInputs[1]), outputType);
              } else {
                return demoteOutput(
                    fmodImpl(exprInputs[0], exprInputs[1]), outputType);
              }
            });
      }

    } break;
    case aten::acos: {
      return computeOneOperand(
          "aten_acos",
          inputs,
          outputShape,
          outputType,
          [](const ExprHandle& a) {
            return acos(promoteIntegerToDefaultType(a));
          });
    } break;

    case aten::asin: {
      return computeOneOperand(
          "aten_asin",
          inputs,
          outputShape,
          outputType,
          [](const ExprHandle& a) {
            return asin(promoteIntegerToDefaultType(a));
          });
    } break;

    case aten::cosh: {
      return computeOneOperand(
          "aten_cosh",
          inputs,
          outputShape,
          outputType,
          [](const ExprHandle& a) {
            return cosh(promoteIntegerToDefaultType(a));
          });
    } break;

    case aten::sinh: {
      return computeOneOperand(
          "aten_sinh",
          inputs,
          outputShape,
          outputType,
          [](const ExprHandle& a) {
            return sinh(promoteIntegerToDefaultType(a));
          });
    } break;

    case aten::atan: {
      return computeOneOperand(
          "aten_atan",
          inputs,
          outputShape,
          outputType,
          [](const ExprHandle& a) {
            return atan(promoteIntegerToDefaultType(a));
          });
    } break;

    case aten::atan2: {
      return computeTwoOperand(
          "aten_atan2",
          inputs,
          outputShape,
          outputType,
          [](const ExprHandle& lhs, const ExprHandle& rhs) {
            return atan2(
                promoteIntegerToDefaultType(lhs),
                promoteIntegerToDefaultType(rhs));
          });
    } break;

    case aten::tanh: {
      return computeOneOperand(
          "aten_tanh",
          inputs,
          outputShape,
          outputType,
          [](const ExprHandle& a) {
            return tanh(promoteIntegerToDefaultType(a));
          });
    } break;

    case aten::hardtanh: {
      return computeThreeOperand(
          "aten_hardtanh",
          inputs,
          outputShape,
          outputType,
          [](const ExprHandle& a,
             const ExprHandle& min_val,
             const ExprHandle& max_val) {
            auto mm = CompareSelect::make(a, min_val, min_val, a, kLT);
            return CompareSelect::make(mm, max_val, max_val, mm, kGT);
          });
    } break;
    case aten::hardswish: {
      return computeOneOperand(
          "aten_hardswish",
          inputs,
          outputShape,
          outputType,
          [](const ExprHandle& a) {
            //  x * torch.clamp(x + 3.0, 0.0, 6.0) / 6.0
            auto zero = Cast::make(a.dtype(), 0.);
            auto three = Cast::make(a.dtype(), 3.);
            auto six = Cast::make(a.dtype(), 6.);

            return a * clamp(zero, six, a + three) / six;
          });
    } break;
    case aten::hardshrink: {
      return computeTwoOperand(
          "aten_hardshrink",
          inputs,
          outputShape,
          outputType,
          [](const ExprHandle& a, const ExprHandle& lambd) {
            auto pos_clambd = Cast::make(a.dtype(), lambd);
            auto neg_clambd =
                Cast::make(a.dtype(), ExprHandle(-0)) - pos_clambd;
            auto zero = Cast::make(a.dtype(), 0);
            auto mm = CompareSelect::make(a, neg_clambd, a, zero, kLT);
            return CompareSelect::make(a, pos_clambd, a, mm, kGT);
          });
    } break;
    case aten::sqrt: {
      return computeOneOperand(
          "aten_sqrt",
          inputs,
          outputShape,
          outputType,
          [](const ExprHandle& a) {
            return tensorexpr::sqrt(promoteIntegerToDefaultType(a));
          });
    } break;

    case aten::rsqrt: {
      return computeOneOperand(
          "aten_rsqrt",
          inputs,
          outputShape,
          outputType,
          [](const ExprHandle& a) {
            return rsqrt(promoteIntegerToDefaultType(a));
          });
    } break;

    case aten::abs: {
      return computeOneOperand(
          "aten_abs",
          inputs,
          outputShape,
          outputType,
          [](const ExprHandle& a) {
            return tensorexpr::abs(promoteHalfToFloat(a));
          },
          kIntegralTypes | kFloatingPointTypes | kBoolType);
    } break;

    case aten::ceil: {
      return computeOneOperand(
          "aten_ceil",
          inputs,
          outputShape,
          outputType,
          [](const ExprHandle& a) { return ceil(a); });
    } break;

    case aten::floor: {
      return computeOneOperand(
          "aten_floor",
          inputs,
          outputShape,
          outputType,
          [](const ExprHandle& a) { return floor(a); });
    } break;

    case aten::round: {
      return computeOneOperand(
          "aten_round",
          inputs,
          outputShape,
          outputType,
          [](const ExprHandle& a) { return round(a); });
    } break;

    case aten::trunc: {
      return computeOneOperand(
          "aten_trunc",
          inputs,
          outputShape,
          outputType,
          [](const ExprHandle& a) { return trunc(a); });
    } break;

    case aten::_cast_Float: {
      return computeOneOperand(
          "aten_cast_float",
          inputs,
          outputShape,
          outputType,
          [](const ExprHandle& a) { return cast<float>(a); });
    } break;
    case aten::to: {
      // see handling of aten::to in tensorexpr_fuser.cpp for why we only
      // need to handle the first input
      return computeOneOperand(
          "aten_to",
          {inputs[0]},
          outputShape,
          outputType,
          [outputType](const ExprHandle& a) {
            TORCH_INTERNAL_ASSERT(outputType);
            return Cast::make(ToDtype(*outputType), a);
          });
    } break;
    case aten::threshold: {
      return computeThreeOperand(
          "aten_threshold",
          inputs,
          outputShape,
          outputType,
          [](const ExprHandle& a,
             const ExprHandle& threshold,
             const ExprHandle& value) {
            return ifThenElse(CompareSelect::make(a, threshold, kLE), value, a);
          });
    } break;
    case aten::where: {
      return computeConditionWithTwoOperand(
          "aten_where",
          inputs,
          outputShape,
          outputType,
          [](const ExprHandle& a0, const ExprHandle& a1, const ExprHandle& a2) {
            return ifThenElse(a0, a1, a2);
          });
    } break;

    case aten::frac: {
      return computeOneOperand(
          "aten_frac",
          inputs,
          outputShape,
          outputType,
          [](const ExprHandle& a) {
            auto aa = promoteHalfToFloat(a);
            return aa - floor(aa);
          },
          kFloatingPointTypes);
    } break;

    case aten::lgamma: {
      return computeOneOperand(
          "aten_lgamma",
          inputs,
          outputShape,
          outputType,
          [](const ExprHandle& a) {
            return lgamma(promoteIntegerToDefaultType(a));
          });
    } break;

    case aten::rand_like: {
      return computeOneOperand(
          "aten_rand_like",
          inputs,
          outputShape,
          outputType,
          [](const ExprHandle& a) {
            return Intrinsics::make(IntrinsicsOp::kRand, a.dtype());
          });
    } break;
    case aten::slice: {
      return Compute(
          "aten_slice",
          c10::fmap<DimArg>(outputShape),
          [&](const std::vector<VarHandle>& axes) {
            int64_t dim = c10::get<int64_t>(inputs[1]);
            ExprHandle start = constant(inputs[2]);
            ExprHandle stride = constant(inputs[4]);

            std::vector<ExprHandle> newAxes(axes.begin(), axes.end());
            newAxes[dim] = stride * newAxes[dim] + start;
            return tensorOrConstant(inputs[0], newAxes);
          });
    }
    case aten::unsqueeze: {
      return Compute(
          "aten_unsqueeze",
          c10::fmap<DimArg>(outputShape),
          [&](const std::vector<VarHandle>& axes) {
            int64_t dim = c10::get<int64_t>(inputs[1]);
            if (dim < 0) {
              if (axes.size() == 0) {
                throw malformed_input("axes are zero handling unsqueeze");
              }
              dim += axes.size();
            }
            // To construct an expression for an 'unsqueezed' tensor we need to
            // drop the DIM-th axis, i.e.
            //    unsqueezed_v[i,j,k,l] = v[i,j,l] # dim = 2 - drop index 'k'
            //                 0 1 2 3
            std::vector<ExprHandle> indices;
            int64_t i = 0;
            for (auto a : axes) {
              if (i++ != dim) {
                indices.emplace_back(ExprHandle(a.node()));
              }
            }

            return broadcast(c10::get<BufHandle>(inputs[0]), indices);
          });
    }
    case aten::t: {
      auto shape = valueShape(inputs[0]);
      if (shape.size() == 1) {
        return new Tensor(c10::get<BufHandle>(inputs[0]).node(), nullptr);
      }
      return computeOperandValue(
          aten::transpose,
          {inputs[0], (int64_t)1, (int64_t)0},
          outputShape,
          outputType);
    }
    case aten::transpose: {
      auto A = c10::get<BufHandle>(inputs[0]);
      auto start_dim =
          at::maybe_wrap_dim(c10::get<int64_t>(inputs[1]), A.ndim());
      auto to_dim = at::maybe_wrap_dim(c10::get<int64_t>(inputs[2]), A.ndim());
      return Compute(
          "aten_transpose",
          c10::fmap<DimArg>(outputShape),
          [&](std::vector<VarHandle> axes) {
            std::swap(axes[start_dim], axes[to_dim]);
            return A.load(axes);
          });
    }
    case aten::permute: {
      auto A = c10::get<BufHandle>(inputs[0]);
      auto permute_dims = c10::get<IntList>(inputs[1]);
      return Compute(
          "aten_permute",
          c10::fmap<DimArg>(outputShape),
          [&](const std::vector<VarHandle>& axes) {
            std::vector<VarHandle> new_axes;
            new_axes.resize(axes.size());
            assert(permute_dims.size() == axes.size());
<<<<<<< HEAD
            for (auto i : permute_dims) {
              new_axes.push_back(axes[i]);
=======
            for (unsigned i = 0; i < axes.size(); i++) {
              auto new_dim = at::maybe_wrap_dim(permute_dims[i], A.ndim());
              new_axes[new_dim] = axes[i];
>>>>>>> cab48494
            }
            return A.load(new_axes);
          });
    }
    case aten::expand:
    case aten::expand_as: {
      auto A = c10::get<BufHandle>(inputs[0]);
      return Compute(
          "aten_expand",
          c10::fmap<DimArg>(outputShape),
          [&](const std::vector<VarHandle>& axes) {
            std::vector<ExprHandle> indices(axes.begin(), axes.end());
            return broadcast(A, indices);
          });
    }
    case aten::reshape:
    case aten::view: {
      auto A = c10::get<BufHandle>(inputs[0]);
      auto view_dims = c10::get<IntList>(inputs[1]);
      return Compute(
          "aten_reshape",
          c10::fmap<DimArg>(outputShape),
          [&](const std::vector<VarHandle>& axes) {
            std::vector<VarHandle> new_axes;
            assert(view_dims.size() == axes.size());
            /*
            Example for the index transformation. Assume we have a tensor A and
            its view B:
              A.size() = [6,2,3]
              B = A.view(2,1,9,1,2)

            In TE IR we would want to represent B as the following loopnest:
              for (i1 in 0..2)
                for (i2 in 0..1)
                  for (i3 in 0..9)
                    for (i4 in 0..1)
                      for (i5 in 0..2)
                        idx = i5 + i4*2 + i3*2 + i2*18 + i1*18
                        B[i1,i2,i3,i4,i5] = A[idx/(3*2), (idx/3)%2, idx%3]
            */
            ExprHandle cur_stride = 1;
            std::vector<const Expr*> dims, indices;
            for (size_t idx = 0; idx < view_dims.size(); idx++) {
              dims.push_back(new IntImm(view_dims[idx]));
              indices.push_back(axes[idx].node());
            }
            ExprHandle flat_idx = ExprHandle(flatten_index(dims, indices));
            std::vector<ExprHandle> orig_buf_indexes(A.ndim(), ExprHandle(0));
            ExprHandle stride = IntImm::make(1);
            for (size_t idx = 0; idx < A.ndim(); idx++) {
              size_t dim_idx = A.ndim() - idx - 1;
              // We don't need to generate mod-div for the first dimension -
              // ideally IRSimlifier would get rid of that for us, but for now
              // let's just avoid generating it in the first place.
              if (dim_idx > 0) {
                orig_buf_indexes[dim_idx] = flat_idx / stride % A.dim(dim_idx);
              } else {
                orig_buf_indexes[dim_idx] = flat_idx / stride;
              }
              // In the example above the stride is initially 1 for dim_idx = 2,
              // then it's 3 for dim_idx = 1, and then it's 3*2 for dim_idx = 0.
              stride = stride * A.dim(dim_idx);
            }
            return A.load(orig_buf_indexes);
          });
    }
    case aten::mm: // aten::mm is a subset of aten::matmul where both inputs are
                   // rank 2
    case aten::matmul: {
      return computeMatmul(inputs, outputShape, outputType);
    }
    case aten::cat: {
      return computeCat(inputs, outputShape, device);
    }
    case aten::sum: {
      return computeSum(inputs, outputType);
    }
    case aten::softmax: {
      return computeSoftmax(inputs, outputShape, false);
    }
    case aten::log_softmax: {
      return computeSoftmax(inputs, outputShape, true);
    }
    case aten::conv2d: {
      return computeConv2d(inputs, outputShape, outputType);
    } break;
    default: {
      std::string msg =
          std::string("Unhandled node kind: ") + op.toQualString();
      throw malformed_input(msg);
    }
  }
}

c10::optional<ScalarType> findDtypeForValue(const torch::jit::Value* v) {
  if (v->type()->kind() == TypeKind::TensorType) {
    auto tt = v->type()->cast<TensorType>();
    if (tt->scalarType()) {
      return static_cast<ScalarType>(*tt->scalarType());
    }
  }
  return c10::nullopt;
}

Tensor* TensorExprKernel::computeValue(const torch::jit::Value* v) {
  auto inputs = v->node()->inputs();
  switch (v->node()->kind()) {
    case aten::rand_like:
      hasRandom_ = true;
      // fallthrough
    case aten::add:
    case aten::sub:
    case aten::mul:
    case aten::div:
    case aten::__and__:
    case aten::__or__:
    case aten::__xor__:
    case aten::__lshift__:
    case aten::__rshift__:
    case aten::eq:
    case aten::ne:
    case aten::ge:
    case aten::gt:
    case aten::le:
    case aten::lt:
    case aten::min:
    case aten::max:
    case aten::masked_fill:
    case aten::clamp:
    case aten::addcmul:
    case aten::sigmoid:
    case aten::reciprocal:
    case aten::neg:
    case aten::isnan:
    case aten::relu:
<<<<<<< HEAD
=======
    case aten::relu6:
    case aten::leaky_relu:
>>>>>>> cab48494
    case aten::hardswish:
    case aten::gelu:
    case aten::batch_norm:
    case aten::log:
    case aten::log10:
    case aten::log1p:
    case aten::log2:
    case aten::exp:
    case aten::expm1:
    case aten::erf:
    case aten::erfc:
    case aten::cos:
    case aten::sin:
    case aten::tan:
    case aten::type_as:
    case aten::pow:
    case aten::fmod:
    case aten::lerp:
    case aten::remainder:
    case aten::acos:
    case aten::asin:
    case aten::cosh:
    case aten::sinh:
    case aten::atan:
    case aten::atan2:
    case aten::tanh:
    case aten::hardtanh:
    case aten::hardshrink:
    case aten::sqrt:
    case aten::rsqrt:
    case aten::abs:
    case aten::ceil:
    case aten::floor:
    case aten::round:
    case aten::trunc:
    case aten::_cast_Float:
    case aten::threshold:
    case aten::where:
    case aten::frac:
    case aten::lgamma:
    case aten::slice:
    case aten::unsqueeze:
    case aten::t:
    case aten::transpose:
    case aten::expand:
    case aten::expand_as:
    case aten::permute:
    case aten::mm:
    case aten::matmul:
    case aten::cat:
    case aten::view:
    case aten::reshape:
    case aten::sum:
    case aten::softmax:
    case aten::log_softmax:
    case aten::conv2d: {
      std::vector<ArgValue> argInputs;
      for (auto inp : inputs) {
        argInputs.push_back(toArg(inp));
      }
      auto outputType = findDtypeForValue(v->node()->output());
      std::vector<ExprHandle> outputShape = {};
      // shape inference not implemented for sum
      if (v->node()->kind() != aten::sum) {
        outputShape = sizesForValue(v);
      }
      return computeOperandValue(
          v->node()->kind(), argInputs, outputShape, outputType, device_);
    } break;

    case aten::to: {
      std::vector<ArgValue> argInputs;
      argInputs.push_back(toArg(inputs[0]));
      auto outputType = findDtypeForValue(v->node()->output());
      std::vector<ExprHandle> outputShape = {};
      // shape inference not implemented for sum
      if (v->node()->kind() != aten::sum) {
        outputShape = sizesForValue(v);
      }
      return computeOperandValue(
          v->node()->kind(), argInputs, outputShape, outputType, device_);
    } break;

    case prim::ConstantChunk: {
      return Compute(
          "prim_constantchunk",
          c10::fmap<DimArg>(sizesForValue(v)),
          [this, v](const std::vector<VarHandle>& axes) {
            auto const& n = v->node();
            int64_t dim = n->i(attr::dim);
            int64_t chunks = n->i(attr::chunks);
            std::vector<ExprHandle> indices(axes.begin(), axes.end());
            return chunk(
                bufs_.at(n->input(0)), v->offset(), dim, chunks, indices);
          });
    } break;

    default: {
      std::string msg = std::string("Unhandled node kind: ") +
          v->node()->kind().toQualString();
      throw malformed_input(msg);
    }
  }
  return nullptr;
}

// Return the (lower, upper) loop bounds if they are constants, else nullopt.
c10::optional<std::pair<int64_t, int64_t>> loopBounds(const For* loop) {
  auto start = IRSimplifier::simplify(loop->start());
  auto stop = IRSimplifier::simplify(loop->stop());
  if (!start->isConstant() || !stop->isConstant()) {
    return c10::nullopt;
  }
  return c10::make_optional(
      std::make_pair(immediateAs<int64_t>(start), immediateAs<int64_t>(stop)));
}

// True if all the loops in this vector have equal bounds.
bool loopBoundsAllEqual(const std::vector<For*>& loops) {
  auto bounds = loopBounds(loops[0]);
  if (!bounds) {
    return false;
  }
  for (auto const& loop : loops) {
    auto next = loopBounds(loop);
    if (!next) {
      return false;
    }
    if (bounds->first != next->first || bounds->second != next->second) {
      return false;
    }
  }
  return true;
}

// Recursively fuse all the loops with matching bounds in `st`.  Stops fusing
// at any level containing non-loops or non-matching bounds.  The restriction
// on matching bounds exists to avoid inserting conditionals on the loop
// indices where none would be needed, which would significantly complicate
// vectorization.
void fuseAllLoops(Stmt* st) {
  if (auto block = dynamic_cast<tensorexpr::Block*>(st)) {
    std::vector<For*> loopsToFuse;
    for (auto stmt : *block) {
      auto loop = dynamic_cast<For*>(stmt);
      if (!loop) {
        // Block contains something that's not a loop.  Quit.
        return;
      }
      loopsToFuse.push_back(loop);
    }
    if (!loopBoundsAllEqual(loopsToFuse)) {
      return;
    }
    // NOLINTNEXTLINE(cppcoreguidelines-init-variables)
    For* fusedLoop;
    if (!LoopNest::fuseLoops(loopsToFuse, &fusedLoop)) {
      return;
    }
    fuseAllLoops(fusedLoop->body());
  }
}

Stmt* TensorExprKernel::transformLoops(BackendType backendType, Stmt* st) {
  torch::jit::tensorexpr::LoopNest l(st, bufOutputs_);
  GRAPH_DEBUG("Original Stmt:\n", std::to_string(l.root_stmt()), "\n");

  bool hasReduction = NodeFinder<ReduceOp>::find(l.root_stmt()).size() != 0;

  // For Block codegen we create a map of tensor dims before
  // inlining. Like GPU codegen we need to inline. But the order
  // where this analysis is run matters.
  auto block_analysis = std::make_unique<CreateBufferMap>();
  if (backendType == kBlockCodeGen) {
    // Run Block analysis to get multi dim buffer info
    auto root_stmt = l.root_stmt();
    root_stmt->accept(block_analysis.get());
  }

  // Inlining output & intermediate buffers can duplicate computation.
  // Duplicating work can slow down the program if it's not ameliorated in some
  // way, but we've empirically found that:
  // - On CPU, LLVM's CSE does a good job as long as you horizontally fuse
  //   output loops.
  // - On GPU, there's enough compute to hide the extra work, and inlining
  //   avoids synchronizing between kernels.
  l.inlineIntermediateBufs(/*allow_duplicated_work=*/true);
  GRAPH_DEBUG("after inline", *l.root_stmt());

  // Optimizing conditionals needs to be performed after inlining because
  // inlining wouldn't work once the loops are split. Also, it has to be
  // performed before loop fusion because loop fusion introduces cases where
  // multiple conditionals are in the same loop and this optimization does not
  // handle such cases yet.
  if (getOptConditionals()) {
    l.optimizeConditionals();
    GRAPH_DEBUG("after optimizing conditionals: ", *l.root_stmt());
  }

  // Fuse loops "horizontally".  This pass allows us to combine loops that
  // write to different output buffers, as long as they have the same bounds.
  if (backendType == kLLVMCodeGen) {
    fuseAllLoops(l.root_stmt());
    GRAPH_DEBUG("after fuse", *l.root_stmt());
  }

  if (backendType == kCudaCodeGen) {
    for (auto buf : bufOutputs_) {
      std::vector<For*> loops = l.getLoopStmtsFor(buf);
      TORCH_INTERNAL_ASSERT(!loops.empty(), "loops should not be empty");
      For* flattened = nullptr;
      LoopNest::flatten(loops, &flattened);
      assert(flattened);

      int loopLevels = getTECudaPointwiseLoopLevels();
      const int kDefaultLoopLevels = 2;
      loopLevels = (loopLevels > 0) ? loopLevels : kDefaultLoopLevels;
      int blockCount = getTECudaPointwiseBlockCount();
      int blockSize = getTECudaPointwiseBlockSize();

      if (loopLevels == 2) {
        // NOLINTNEXTLINE(cppcoreguidelines-init-variables)
        For* outer;
        // NOLINTNEXTLINE(cppcoreguidelines-init-variables)
        For* inner;
        const int kDefaultBlockSize = 512;
        if (blockSize < 0) {
          blockSize = kDefaultBlockSize;
        }
        l.splitWithMask(flattened, blockSize, &outer, &inner);
        l.setGPUBlockIndex(outer, 0);
        l.setGPUThreadIndex(inner, 0);
      } else if (loopLevels == 3) {
        // NOLINTNEXTLINE(cppcoreguidelines-init-variables)
        For* outer;
        // NOLINTNEXTLINE(cppcoreguidelines-init-variables)
        For* inner;
        // NOLINTNEXTLINE(cppcoreguidelines-init-variables)
        For* inner1;
        // NOLINTNEXTLINE(cppcoreguidelines-init-variables)
        For* inner2;
        // TODO: change the number of microprocessors
        const int kDefaultBlockCount = 1280;
        const int kDefaultBlockSize = 256;
        blockCount = (blockCount > 0) ? blockCount : kDefaultBlockCount;
        blockSize = (blockSize > 0) ? blockSize : kDefaultBlockSize;
        l.splitWithMask(flattened, blockCount * blockSize, &outer, &inner);
        l.splitWithMask(inner, blockSize, &inner1, &inner2);
        l.setGPUBlockIndex(inner1, 0);
        l.setGPUThreadIndex(inner2, 0);
      } else {
        throw std::runtime_error(
            "Invalid loop-level: " + c10::to_string(loopLevels));
      }
    }
  }

  if (backendType == kBlockCodeGen) {
    for (auto buf : bufOutputs_) {
      const int default_fp16_blocksize = 16;
      const int default_uint8_blocksize = 32;
      int blockSize = default_fp16_blocksize;
      // We only handle looplevels == 2 for now
      if (buf->dtype().scalar_type() == ScalarType::Byte) {
        blockSize = default_uint8_blocksize;
      }
      std::vector<For*> loops = l.getLoopStmtsFor(buf);
      TORCH_INTERNAL_ASSERT(!loops.empty(), "loops should not be empty");
      For* flattened = nullptr;
      LoopNest::flatten(loops, &flattened);
      assert(flattened);

      For* outer = nullptr;
      For* inner = nullptr;
      l.splitWithMask(flattened, blockSize, &outer, &inner);
      l.setGPUBlockIndex(outer, 0);
      l.setGPUThreadIndex(inner, 0);
      l.setBufferMap(outer, block_analysis->getBufferMap());
    }
  }

  l.prepareForCodegen();

  if (backendType == kLLVMCodeGen && !hasReduction) {
    l.vectorizeInnerLoops();
  }

  Stmt* stmt = l.root_stmt();
  // Arithmetic Simplification.
  stmt = IRSimplifier::simplify(stmt);
  GRAPH_DEBUG("Final Stmt:\n", std::to_string(stmt), "\n");
  return stmt;
}

std::string TensorExprKernel::getCodeGenName(BackendType backendType) {
  switch (backendType) {
    case kCudaCodeGen:
      return "cuda_codegen";
    case kLLVMCodeGen:
      return "llvm_codegen";
    case kSimpleIREval:
      return "simple_ir_eval";
    case kBlockCodeGen:
      return "block_codegen";
    default:
      throw std::runtime_error(
          "invalid backend type: " +
          c10::to_string(static_cast<int>(backendType)));
  }
}

template <typename T>
static bool isValidPrimProperty(const c10::optional<T>& a, T b) {
  return !a.has_value() || *a == b;
}

TensorExprKernel::BackendType TensorExprKernel::inferBackendTypeFromDevice(
    at::Device device) {
  BackendType backendType = BackendType::kUninitialized;
  if (device.type() == at::kCUDA) {
    backendType = kCudaCodeGen;
  } else if (device.type() == at::kCPU && getTEGenerateBlockCode()) {
    backendType = kBlockCodeGen;
  } else if (device.type() == at::kCPU) {
#ifdef TORCH_ENABLE_LLVM
    backendType = dontUseLLVMFlag() ? kSimpleIREval : kLLVMCodeGen;
#else
    backendType = kSimpleIREval;
#endif
    if (getTEMustUseLLVMOnCPU() && backendType == kSimpleIREval) {
      throw std::runtime_error("LLVM Backend not found");
    }
  } else {
    throw std::runtime_error("Invalid device type");
  }
  return backendType;
}

static bool isValidIdentifierChar(char c, size_t pos) {
  return islower(c) || isupper(c) || c == '_' || (pos > 0 && isdigit(c));
}

// replaces all invalid characters with underscore
std::string sanitizeName(const std::string& input_name) {
  std::stringstream sanitized_name;
  for (size_t i = 0; i < input_name.size(); ++i) {
    if (isValidIdentifierChar(input_name[i], i)) {
      sanitized_name << input_name[i];
    } else {
      sanitized_name << "_";
    }
  }
  return sanitized_name.str();
}

// we use the debug names in printing cuda code, they need to be removed
// of characters that can't be used in a variable identifier
void TensorExprKernel::genInputDebugNames() {
  std::unordered_map<std::string, const torch::jit::Value*> name_to_value;
  std::unordered_set<std::string> name_set;
  std::unordered_map<const torch::jit::Value*, std::string> value_to_name;
  for (const torch::jit::Value* input : graph_->inputs()) {
    std::string sanitized_name = sanitizeName(input->debugName());
    // we could get fancier here, but name conflict is extremely unlikely
    while (name_set.count(sanitized_name)) {
      // NOLINTNEXTLINE(performance-inefficient-string-concatenation)
      sanitized_name = sanitized_name + "_";
    }
    value_to_name[input] = sanitized_name;
    name_set.insert(sanitized_name);
  }
  input_name_map_ = std::move(value_to_name);
}

Tensor* TensorExprKernel::bindInput(const torch::jit::Value* input) {
  auto const& t = input->type();
  Tensor* result = nullptr;
  switch (t->kind()) {
    case TypeKind::TensorType: {
      auto tt = input->type()->cast<TensorType>();
      if (!input->isCompleteTensor()) {
        std::string msg = std::string("Shapes for input '%") +
            input->debugName() + "' are unknown";
        throw malformed_input(msg);
      }
      Placeholder inBuffer(
          "t" + input_name_map_[input],
          ToDtype(static_cast<ScalarType>(*tt->scalarType())),
          {0});
      std::vector<DimArg> inputTensorDims;
      for (size_t i = 0; i < *tt->sizes().size(); i++) {
        auto const size = *tt->sizes()[i];
        inputTensorDims.emplace_back(
            DimArg(IntImm::make(size), "i" + c10::to_string(i)));
      }
      auto const strides = tt->strides();
      result = Compute(
          "input" + c10::to_string(bufs_.size() + 1),
          inputTensorDims,
          [&](const std::vector<VarHandle>& axes) {
            ExprHandle idx = 0;
            for (size_t i = 0; i < axes.size(); i++) {
              idx = idx + axes[i] * IntImm::make(*strides[i]);
            }
            return inBuffer.load(idx);
          });
      bufs_.emplace(input, result->buf());

      bufferArgs_.emplace_back(inBuffer);
      break;
    }
    case TypeKind::FloatType: {
      VarHandle v("v" + input_name_map_[input], kDouble);
      bufferArgs_.emplace_back(v);
      scalars_.emplace(input, v);
      break;
    }
    case TypeKind::BoolType: {
      VarHandle v("v" + input_name_map_[input], kBool);
      bufferArgs_.emplace_back(v);
      scalars_.emplace(input, v);
      break;
    }
    case TypeKind::IntType: {
      VarHandle v("v" + input_name_map_[input], kLong);
      bufferArgs_.emplace_back(v);
      scalars_.emplace(input, v);
      break;
    }
    default: {
      throw unsupported_dtype();
      break;
    }
  }
  return result;
}

template <typename T>
std::vector<size_t> reverse_sort_indices(const std::vector<T>& v) {
  // initialize original index locations
  std::vector<size_t> idx(v.size());
  iota(idx.begin(), idx.end(), 0);

  std::sort(idx.begin(), idx.end(), [&v](size_t i1, size_t i2) {
    return v[i1] > v[i2];
  });
  return idx;
}

bool denseAndNonOverlapping(
    at::ArrayRef<int64_t> sizes,
    at::ArrayRef<int64_t> strides) {
  return (strides == at::infer_dense_strides(sizes, strides));
}

Tensor* TensorExprKernel::convertOutputToCorrectStrides(torch::jit::Value* v) {
  const TensorTypePtr& tt = v->type()->expect<TensorType>();
  TORCH_INTERNAL_ASSERT(bufs_.count(v));
  const Buf* buf = bufs_.at(v);

  // No shape info is present in the graph
  if (!tt->sizes().concrete_sizes()) {
    std::string msg =
        std::string("Shapes for output '%") + v->debugName() + "' are unknown";
    throw malformed_input(msg);
  }

  TORCH_INTERNAL_ASSERT(tt->sizes().concrete_sizes());
  const auto sizes = *tt->sizes().concrete_sizes();
  std::vector<int64_t> default_strides = TensorType::contiguousStridesOf(sizes);
  TORCH_INTERNAL_ASSERT(tt->strides().concrete_sizes());
  const std::vector<int64_t> strides = *tt->strides().concrete_sizes();
  // All Tensors in NNC are layed out in default, contiguous layout.
  // If the output is also default contiguous we don't need to do anything
  if (strides == default_strides) {
    return new Tensor(buf, nullptr);
  }
  // If the tensor is not dense or overlaps, we have
  // no way of matching the profiled striding
  if (!denseAndNonOverlapping(sizes, strides)) {
    return new Tensor(buf, nullptr);
  }

  auto dims = c10::fmap<DimArg>(sizesForValue(v));
  // We need to convert the output tensor so that its values are layed
  // so that when viewed from the output strides the values are correct.
  // A contiguous Tensor of size(2, 3) with values 0-5 is layed out as:
  // [0] [1] [2] [3] [4] [5]
  // The same valued tensor with strides (2, 1) would be layed out like
  // [0] [3] [1] [4] [2] [5]
  // When we are doing the re-ordering of values into the output tensor,
  // we are iterating per-element of the input, and we are fixed
  // in indexing in to the output tensor at [i, j] = val
  // `val` we want here is equal to the indices for the output
  // tensor that would have given the same position as the output
  // The position is equal to the sum of stride[i] * index[i],
  // and we can can calculate the equivalent indices in the
  // output tensor strides by iteratively computing the index of
  // the biggest stride:
  // absolute = ...
  // for stride in strides_from_largest_to_smallest:
  //     cur_idx = absolute // stride
  //     absolute = absolute % stride

  return Compute(
      "output_1", dims, [&](const std::vector<VarHandle>& axes_input) {
        std::vector<ExprHandle> axes(axes_input.begin(), axes_input.end());
        auto absolute_position = IntImm::make(0);
        for (size_t i = 0; i < axes.size(); ++i) {
          absolute_position =
              absolute_position + (IntImm::make(default_strides[i]) * axes[i]);
        }
        std::vector<size_t> sorted_stride_indices =
            reverse_sort_indices(strides);
        std::vector<ExprHandle> new_axes(sorted_stride_indices.size());
        for (size_t stride_index : sorted_stride_indices) {
          auto stride = strides[stride_index];
          auto size = sizes[stride_index];
          auto index = Div::make(absolute_position, IntImm::make(stride));
          if (size != 1) {
            absolute_position =
                Mod::make(absolute_position, IntImm::make(stride));
          }
          new_axes[stride_index] = index;
        }
        // NOLINTNEXTLINE(clang-analyzer-cplusplus.NewDeleteLeaks)
        return BufHandle(buf).load(new_axes);
      });
}

void TensorExprKernel::bindConstant(const torch::jit::Value* v) {
  if (!v->type()->cast<TensorType>()) {
    // Only Tensor constants need to be bound, scalar constants will be turned
    // into immediates in TE IR
    return;
  }
  auto const_tensor = toIValue(v)->toTensor();

  const auto& tt = v->type()->expect<TensorType>();
  const auto sizes = *tt->sizes().concrete_sizes();
  std::vector<ExprHandle> te_sizes;
  te_sizes.reserve(sizes.size());
  for (auto s : sizes) {
    te_sizes.push_back(IntImm::make(s));
  }

  const Buf* buf = new Buf(
      "const_" + v->debugName(),
      ExprHandleVectorToExprVector(te_sizes),
      ToDtype(static_cast<ScalarType>(*tt->scalarType())));

  if (!const_tensor.is_contiguous()) {
    const_tensor = const_tensor.clone().contiguous();
    unpacked_constant_tensors_.push_back(const_tensor);
  }

  constants_.push_back({buf, const_tensor.data_ptr()});
  bufs_[v] = buf;
}

void TensorExprKernel::compile() {
  KernelScope kernelScope(&kernelArena_);
  GRAPH_DUMP("TensorExprKernel graph:", graph_);

  device_ = *pickDeviceType(graph_->inputs());

  // Block to collect the Stmts corresponding to all tensors.
  auto block = new Block({});

  // Bind inputs to buffers.
  nInputs_ = graph_->inputs().size();
  genInputDebugNames();
  for (auto const& input : graph_->inputs()) {
    if (Tensor* t = bindInput(input)) {
      block->append_stmt(t->stmt());
    }
  }

  // Bind nodes to tensor compute expressions.
  for (auto const& n : graph_->nodes()) {
    if (n->kind() == prim::ListConstruct) {
      continue;
    } else if (n->kind() == prim::Constant) {
      bindConstant(n->output());
      continue;
    } else {
      for (auto const& output : n->outputs()) {
        if (output->hasUses()) {
          Tensor* t = computeValue(output);
          bufs_.emplace(output, t->buf());
          // NOLINTNEXTLINE(clang-analyzer-cplusplus.NewDeleteLeaks)
          block->append_stmt(t->stmt());
        }
      }
    }
    if (hasRandom_ && hasBroadcast_) {
      throw std::runtime_error(
          "Cannot support broadcast and random within one kernel");
    }
  }

  // Move output operands from `bufs_` to `bufOutputs_`
  for (const auto& output : graph_->outputs()) {
    if (!bufs_.count(output)) {
      throw malformed_input("cannot find output Tensor");
    }
    // The "strided" tensor will be incorrect if used in NNC,
    // since NNC views it as contiguous. Only convert it to the right
    // strides at the end of the kernel (if already contiguous it's a no-op)
    Tensor* properly_strided_output = convertOutputToCorrectStrides(output);
    if (properly_strided_output->stmt()) {
      block->append_stmt(properly_strided_output->stmt());
    }
    // NOLINTNEXTLINE(clang-analyzer-cplusplus.NewDeleteLeaks)
    bufs_[output] = properly_strided_output->buf();
    const auto& tt = output->type()->expect<TensorType>();
    auto sizes = *tt->sizes().concrete_sizes();
    tensorOutputSizes_.push_back(sizes);
    auto strides = *tt->strides().concrete_sizes();

    // If the tensor is not dense or overlaps, we have
    // no way of matching the profiled striding
    if (denseAndNonOverlapping(sizes, strides)) {
      tensorOutputStrides_.push_back(*tt->strides().concrete_sizes());
    } else {
      tensorOutputStrides_.push_back(TensorType::contiguousStridesOf(sizes));
    }

    bufOutputs_.insert(bufs_.at(output));
    bufferArgs_.emplace_back(BufHandle(bufs_.at(output)));
    tensorOutputTensorOptions_.emplace_back(
        c10::TensorOptions(tensorType(bufs_.at(output))).device(device_));
    bufs_.erase(output);
  }

  for (auto c : constants_) {
    bufferArgs_.emplace_back(BufHandle(c.buf));
  }

  BackendType backendType = inferBackendTypeFromDevice(device_);
  Stmt* stmt = transformLoops(backendType, block);

  // Generate code.
  codegen_ = CreateCodeGen(
      getCodeGenName(backendType),
      stmt,
      bufferArgs_,
      device_,
      SubgraphUtils::generateNameForGraph(graph_));
}

TensorExprKernel::TensorExprKernel(const std::shared_ptr<Graph>& subgraph)
    : graph_(subgraph), code_(subgraph, "") {
  allow_fallback_ = fallbackAllowed();
  if (!allow_fallback_) {
    compile();
    return;
  }

  use_fallback_ = fallbackEnforced();
  if (use_fallback_) {
    return;
  }

  try {
    compile();
  } catch (...) {
    use_fallback_ = true;
  }
}

void TensorExprKernel::run(Stack& stack) {
  if (!use_fallback_ && !allow_fallback_) {
    runKernel(stack);
  } else if (!use_fallback_ && allow_fallback_) {
    try {
      runKernel(stack);
    } catch (...) {
      fallback(stack);
    }
  } else {
    fallback(stack);
  }
}

std::vector<CodeGen::CallArg> TensorExprKernel::prepareRunArgs(
    const at::ArrayRef<IValue>& inputs,
    std::vector<at::Tensor>& outputs) {
  // TODO: preallocate `runArgs` during compilation and fill in values where
  // possible (e.g. for constant tensors)
  std::vector<CodeGen::CallArg> runArgs;
  runArgs.reserve(inputs.size() + bufOutputs_.size());

  for (const auto& input : inputs) {
    if (input.isInt()) {
      runArgs.emplace_back(input.toInt());
    } else if (input.isDouble()) {
      runArgs.emplace_back(input.toDouble());
    } else if (input.isTensor()) {
      runArgs.emplace_back(input.toTensor().data_ptr());
    }
  }

  for (size_t i = 0, e = bufOutputs_.size(); i < e; ++i) {
    auto const& opts = tensorOutputTensorOptions_[i];
    outputs.emplace_back(codegen_->empty_strided(
        tensorOutputSizes_[i],
        tensorOutputStrides_[i],
        opts.dtype,
        opts.layout,
        opts.device,
        opts.pinned_memory));
    runArgs.emplace_back(outputs.back().data_ptr());
  }

  for (auto c : constants_) {
    runArgs.emplace_back(c.ptr);
  }

  return runArgs;
}

Stmt* TensorExprKernel::getCodeGenStmt() {
  return codegen_->stmt();
}

void TensorExprKernel::runKernel(Stack& stack) {
  KernelScope kernelScope(&kernelArena_);

  // Set up arguments (inputs, then outputs) for kernel call.
  auto inputs = last(stack, nInputs_);
  std::vector<at::Tensor> outputs;

  std::vector<CodeGen::CallArg> runArgs = prepareRunArgs(inputs, outputs);

  // Call the kernel.
  codegen_->call(runArgs);

  // Update the stack.
  drop(stack, nInputs_);
  for (auto& o : outputs) {
    push_one(stack, std::move(o));
  }
}

void TensorExprKernel::runFast(
    const std::vector<void*>& inputs,
    const std::vector<void*>& outputs) {
  KernelScope kernelScope(&kernelArena_);

  std::vector<void*> args(inputs);
  args.reserve(inputs.size() + outputs.size() + constants_.size());
  args.insert(args.end(), outputs.begin(), outputs.end());

  // TODO: we can consider preallocating and pre-filling the args vector.
  for (auto c : constants_) {
    args.push_back(c.ptr);
  }

  // Call the kernel.
  codegen_->call_raw(args);
}<|MERGE_RESOLUTION|>--- conflicted
+++ resolved
@@ -1467,8 +1467,13 @@
 
   auto size_a = a.dims();
   auto size_b = b.dims();
-  const IntImm* total_size = dynamic_cast<const IntImm*>(
-      IRSimplifier::simplify((size_a[0] * size_a[1] * size_b[1])).node());
+  // We currently only support rank 2 matmuls
+  TORCH_INTERNAL_ASSERT(size_a.size() == 2 && size_b.size() == 2);
+  auto total_size = dynamic_cast<LongImm*>(
+      IRSimplifier::simplify(
+          cast<int64_t>(size_a[0]) * cast<int64_t>(size_a[1]) *
+          cast<int64_t>(size_b[1]))
+          .node());
 
   // For small sizes, where N*M*K < 1000, lower matmul to a naive 3-level
   // loopnest. The number is not tuned very carefully, and in future we should
@@ -1850,8 +1855,6 @@
           });
     } break;
 
-<<<<<<< HEAD
-=======
     case aten::leaky_relu: {
       return computeTwoOperand(
           "aten_leaky_relu",
@@ -1880,7 +1883,6 @@
           });
     } break;
 
->>>>>>> cab48494
     case aten::gelu: {
       return computeOneOperand(
           "aten_gelu",
@@ -2436,7 +2438,8 @@
           "aten_slice",
           c10::fmap<DimArg>(outputShape),
           [&](const std::vector<VarHandle>& axes) {
-            int64_t dim = c10::get<int64_t>(inputs[1]);
+            int64_t dim =
+                at::maybe_wrap_dim(c10::get<int64_t>(inputs[1]), axes.size());
             ExprHandle start = constant(inputs[2]);
             ExprHandle stride = constant(inputs[4]);
 
@@ -2506,14 +2509,9 @@
             std::vector<VarHandle> new_axes;
             new_axes.resize(axes.size());
             assert(permute_dims.size() == axes.size());
-<<<<<<< HEAD
-            for (auto i : permute_dims) {
-              new_axes.push_back(axes[i]);
-=======
             for (unsigned i = 0; i < axes.size(); i++) {
               auto new_dim = at::maybe_wrap_dim(permute_dims[i], A.ndim());
               new_axes[new_dim] = axes[i];
->>>>>>> cab48494
             }
             return A.load(new_axes);
           });
@@ -2649,11 +2647,8 @@
     case aten::neg:
     case aten::isnan:
     case aten::relu:
-<<<<<<< HEAD
-=======
     case aten::relu6:
     case aten::leaky_relu:
->>>>>>> cab48494
     case aten::hardswish:
     case aten::gelu:
     case aten::batch_norm:
@@ -2876,34 +2871,28 @@
 
       if (loopLevels == 2) {
         // NOLINTNEXTLINE(cppcoreguidelines-init-variables)
-        For* outer;
-        // NOLINTNEXTLINE(cppcoreguidelines-init-variables)
         For* inner;
         const int kDefaultBlockSize = 512;
         if (blockSize < 0) {
           blockSize = kDefaultBlockSize;
         }
-        l.splitWithMask(flattened, blockSize, &outer, &inner);
-        l.setGPUBlockIndex(outer, 0);
+        l.splitWithMask(flattened, blockSize, &inner);
+        l.setGPUBlockIndex(flattened, 0);
         l.setGPUThreadIndex(inner, 0);
       } else if (loopLevels == 3) {
-        // NOLINTNEXTLINE(cppcoreguidelines-init-variables)
-        For* outer;
         // NOLINTNEXTLINE(cppcoreguidelines-init-variables)
         For* inner;
         // NOLINTNEXTLINE(cppcoreguidelines-init-variables)
         For* inner1;
-        // NOLINTNEXTLINE(cppcoreguidelines-init-variables)
-        For* inner2;
         // TODO: change the number of microprocessors
         const int kDefaultBlockCount = 1280;
         const int kDefaultBlockSize = 256;
         blockCount = (blockCount > 0) ? blockCount : kDefaultBlockCount;
         blockSize = (blockSize > 0) ? blockSize : kDefaultBlockSize;
-        l.splitWithMask(flattened, blockCount * blockSize, &outer, &inner);
-        l.splitWithMask(inner, blockSize, &inner1, &inner2);
-        l.setGPUBlockIndex(inner1, 0);
-        l.setGPUThreadIndex(inner2, 0);
+        l.splitWithMask(flattened, blockCount * blockSize, &inner);
+        l.splitWithMask(inner, blockSize, &inner1);
+        l.setGPUBlockIndex(inner, 0);
+        l.setGPUThreadIndex(inner1, 0);
       } else {
         throw std::runtime_error(
             "Invalid loop-level: " + c10::to_string(loopLevels));
@@ -2926,12 +2915,11 @@
       LoopNest::flatten(loops, &flattened);
       assert(flattened);
 
-      For* outer = nullptr;
       For* inner = nullptr;
-      l.splitWithMask(flattened, blockSize, &outer, &inner);
-      l.setGPUBlockIndex(outer, 0);
+      l.splitWithMask(flattened, blockSize, &inner);
+      l.setGPUBlockIndex(flattened, 0);
       l.setGPUThreadIndex(inner, 0);
-      l.setBufferMap(outer, block_analysis->getBufferMap());
+      l.setBufferMap(flattened, block_analysis->getBufferMap());
     }
   }
 
@@ -3084,7 +3072,7 @@
       break;
     }
     default: {
-      throw unsupported_dtype();
+      throw unsupported_dtype(t->repr_str());
       break;
     }
   }
