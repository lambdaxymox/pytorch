--- conflicted
+++ resolved
@@ -30,24 +30,18 @@
 namespace at {
 namespace meta {
 
-void check_all_any(
-    impl::MetaBase& meta,
+ScalarType check_allany_and_get_output_dtype(
     const char* name,
     const Tensor& self,
-<<<<<<< HEAD
+    const Tensor& result,
     IntArrayRef dims,
-=======
-    int64_t raw_dim,
->>>>>>> edefc996
     bool keepdim) {
-  auto dim = at::maybe_wrap_dim(raw_dim, self.dim());
   // Refer [all, any : uint8 compatibility]
   TORCH_CHECK(
       self.layout() == Layout::Strided,
       name, " only supports strided layout, got: ",
       self.layout());
 
-  const auto& result = meta.maybe_get_output();
   ScalarType out_dtype;
 
   if (result.defined()) {
@@ -66,38 +60,28 @@
     }
   }
 
-<<<<<<< HEAD
-  if (self.is_cuda()) {
-    // As CUDA supports dynamic type casting, we use this overload of
-    // `make_reduction`, which doesn't cast input to the result type i.e.
-    // kBool., otherwise we use the overload below which casts the input to
-    // kBool (which is an extra operation).
-    make_reduction(
-        iter, name, result, self, dims, keepdim, self.scalar_type(), out_dtype);
-  }
-  make_reduction(
-      iter, name, result, self, dims, keepdim, /*out_dtype=*/out_dtype);
+  return out_dtype;
+}
+
+void check_allany_for_meta(
+    impl::MetaBase& meta,
+    const char* name,
+    const Tensor& self,
+    int64_t dim,
+    bool keepdim) {
+  dim = maybe_wrap_dim(dim, self.dim());
+  const auto& result = meta.maybe_get_output();
+  auto out_dtype = check_allany_and_get_output_dtype(name, self, result, dim, keepdim);
+  auto shape = get_reduction_shape(self, dim, keepdim);
+  meta.set_output(shape, self.options().dtype(out_dtype));
 }
 
 TORCH_META_FUNC2(all, dim)(const Tensor& self, int64_t dim, bool keepdim) {
-  dim = at::maybe_wrap_dim(dim, self.dim());
-  check_reduction(*this, "all", self, dim, keepdim);
+  check_allany_for_meta(*this, "all", self, dim, keepdim);
 }
 
 TORCH_META_FUNC2(any, dim)(const Tensor& self, int64_t dim, bool keepdim) {
-  dim = at::maybe_wrap_dim(dim, self.dim());
-  check_reduction(*this, "all", self, dim, keepdim);
-=======
-  check_reduction_shape(meta, name, self, dim, keepdim, out_dtype);
-}
-
-TORCH_META_FUNC2(all, dim)(const Tensor& self, int64_t dim, bool keepdim) {
-  check_all_any(*this, "all", self, dim, keepdim);
-}
-
-TORCH_META_FUNC2(any, dim)(const Tensor& self, int64_t dim, bool keepdim) {
-  check_all_any(*this, "any", self, dim, keepdim);
->>>>>>> edefc996
+  check_allany_for_meta(*this, "any", self, dim, keepdim);
 }
 
 } // namespace meta
@@ -1174,18 +1158,6 @@
   return at::native::_norm(self, p);
 }
 
-inline TensorIterator get_reduction_iter(
-    const Tensor& self,
-    const Tensor& result,
-    int64_t dim,
-    bool keepdim) {
-  if (self.is_cuda()) {
-    return meta::make_reduction(self, result, dim, keepdim, self.scalar_type());
-  }
-  return meta::make_reduction_from_out_ty(
-      self, result, dim, keepdim, result.scalar_type());
-}
-
 // Note [all, any : uint8 compatibility]:
 // ~~~~~~~~~~~~~~~~~~~~~~~~~~~~~~~~~~~~~~~~
 // For NumPy comptability, `all` and `any` return
@@ -1202,16 +1174,38 @@
   return result;
 }
 
+inline TensorIterator get_allany_iter(
+    const Tensor& self,
+    const Tensor& result,
+    IntArrayRef dims,
+    bool keepdim) {
+  if (self.is_cuda()) {
+    // As CUDA supports dynamic type casting, we use this overload of
+    // `make_reduction`, which doesn't cast input to the result type i.e. kBool.,
+    // otherwise we use the overload below which casts the input to kBool (which is
+    // an extra operation).
+    return meta::make_reduction(self, result, dims, keepdim, self.scalar_type());
+  }
+  return meta::make_reduction_from_out_ty(
+      self, result, dims, keepdim, result.scalar_type());
+}
+
 Tensor all(const Tensor& self) {
-  TensorIterator iter;
-  at::meta::check_reduction(iter, "all", self, {}, false);
-  auto result = iter.maybe_get_output(0);
+  Tensor result;
+
+  auto out_dtype =
+      meta::check_allany_and_get_output_dtype("all", self, result, {}, false);
+  auto shape = meta::get_reduction_shape(self, {}, false);
+
+  result = at::empty(shape, self.options().dtype(out_dtype));
+  auto iter = get_allany_iter(self, result, {}, false);
+
   return _all(result, iter);
 }
 
 TORCH_IMPL_FUNC(all_out)
 (const Tensor& self, int64_t dim, bool keepdim, const Tensor& result) {
-  auto iter = get_reduction_iter(self, result, dim, keepdim);
+  auto iter = get_allany_iter(self, result, dim, keepdim);
   auto mut_result = const_cast<Tensor&>(result);
   if (!_dimreduce_return_trivial(mut_result, self, 1, dim, keepdim)) {
     _all(mut_result, iter);
@@ -1229,15 +1223,21 @@
 }
 
 Tensor any(const Tensor& self) {
-  TensorIterator iter;
-  at::meta::check_reduction(iter, "any", self, {}, false);
-  auto result = iter.maybe_get_output(0);
+  Tensor result;
+
+  auto out_dtype =
+      meta::check_allany_and_get_output_dtype("any", self, result, {}, false);
+  auto shape = meta::get_reduction_shape(self, {}, false);
+
+  result = at::empty(shape, self.options().dtype(out_dtype));
+  auto iter = get_allany_iter(self, result, {}, false);
+
   return _any(result, iter);
 }
 
 TORCH_IMPL_FUNC(any_out)
 (const Tensor& self, int64_t dim, bool keepdim, const Tensor& result) {
-  auto iter = get_reduction_iter(self, result, dim, keepdim);
+  auto iter = get_allany_iter(self, result, dim, keepdim);
   auto mut_result = const_cast<Tensor&>(result);
   if (!_dimreduce_return_trivial(mut_result, self, 0, dim, keepdim)) {
     _any(mut_result, iter);
