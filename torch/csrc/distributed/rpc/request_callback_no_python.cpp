--- conflicted
+++ resolved
@@ -50,11 +50,7 @@
   return rpc;
 }
 
-<<<<<<< HEAD
-std::shared_ptr<JitFuture> RequestCallbackNoPython::processMessage(
-=======
 c10::intrusive_ptr<JitFuture> RequestCallbackNoPython::processMessage(
->>>>>>> 9f77456f
     Message& request,
     std::shared_ptr<LazyStreamContext> ctx) const {
   // We need two futures here because it could pause twice when processing a
@@ -78,13 +74,9 @@
          rpc = (std::shared_ptr<RpcCommandBase>)std::move(rpc),
          messageType = request.type(),
          id = request.id(),
-<<<<<<< HEAD
-         ctx = std::move(ctx)]() mutable {
-=======
          ctx = std::move(ctx)](JitFuture& /* unused */) mutable {
           c10::MultiStreamGuard guard(
               ctx ? ctx->getReservedStreams() : ArrayRef<Stream>({}));
->>>>>>> 9f77456f
           // The cost of pre-request check is minimal thanks to
           // std::shared_lock. The cost is in magnitude
           // of 10us.
@@ -126,11 +118,7 @@
     RpcCommandBase& rpc,
     const MessageType& messageType,
     const int64_t messageId,
-<<<<<<< HEAD
-    const std::shared_ptr<JitFuture>& responseFuture,
-=======
     const c10::intrusive_ptr<JitFuture>& responseFuture,
->>>>>>> 9f77456f
     std::shared_ptr<LazyStreamContext> ctx) const {
   try {
     processRpc(rpc, messageType, messageId, responseFuture, std::move(ctx));
@@ -189,11 +177,7 @@
     RpcCommandBase& rpc,
     const std::function<void(Message)>& markComplete,
     const int64_t messageId,
-<<<<<<< HEAD
-    const std::shared_ptr<JitFuture>& /* unused */,
-=======
     const c10::intrusive_ptr<JitFuture>& /* unused */,
->>>>>>> 9f77456f
     std::shared_ptr<LazyStreamContext> /* unused */) const {
   C10_THROW_ERROR(Error, "Python call not supported!");
 }
@@ -330,11 +314,7 @@
 void RequestCallbackNoPython::processPythonRRefFetchCall(
     RpcCommandBase& rpc,
     const int64_t messageId,
-<<<<<<< HEAD
-    const std::shared_ptr<JitFuture>& /* unused */,
-=======
     const c10::intrusive_ptr<JitFuture>& /* unused */,
->>>>>>> 9f77456f
     std::shared_ptr<LazyStreamContext> /* unused */) const {
   C10_THROW_ERROR(Error, "Python call not supported!");
 }
@@ -375,11 +355,7 @@
 void RequestCallbackNoPython::processForwardAutogradReq(
     RpcCommandBase& rpc,
     const int64_t messageId,
-<<<<<<< HEAD
-    const std::shared_ptr<JitFuture>& responseFuture,
-=======
     const c10::intrusive_ptr<JitFuture>& responseFuture,
->>>>>>> 9f77456f
     std::shared_ptr<LazyStreamContext> ctx) const {
   auto& rpcWithAutograd = static_cast<RpcWithAutograd&>(rpc);
 
@@ -605,11 +581,7 @@
     RpcCommandBase& rpc,
     const MessageType& messageType,
     const int64_t messageId,
-<<<<<<< HEAD
-    const std::shared_ptr<JitFuture>& responseFuture,
-=======
     const c10::intrusive_ptr<JitFuture>& responseFuture,
->>>>>>> 9f77456f
     std::shared_ptr<LazyStreamContext> ctx) const {
   auto markComplete = [messageId, &responseFuture](Message m) {
     m.setId(messageId);
