#ifndef MPSCNNShaders_h
#define MPSCNNShaders_h

static const char* PT_METAL_SHADERS = R"PT_METAL_SHADERS(
#include <metal_stdlib>
using namespace metal;

constant ushort ushort_arg_0[[function_constant(0)]];
constant ushort ushort_arg_1[[function_constant(1)]];
constant ushort ushort_arg_2[[function_constant(2)]];
constant ushort ushort_arg_3[[function_constant(3)]];
constant ushort ushort_arg_4[[function_constant(4)]];
constant ushort ushort_arg_5[[function_constant(5)]];
constant ushort ushort_arg_6[[function_constant(6)]];
constant ushort ushort_arg_7[[function_constant(7)]];
constant ushort ushort_arg_8[[function_constant(8)]];
constant ushort ushort_arg_9[[function_constant(9)]];
constant float float_arg_0 [[function_constant(10)]];
constant float float_arg_1 [[function_constant(11)]];

inline constexpr ushort divRoundUp(ushort x, ushort y) { return (x + (y - 1)) / y; }

enum broadcastOp {
    Add,
    Sub,
    Mul,
    Div,
};

void elementwise_broadcast_nonarray(texture2d<half, access::read> in0,
                                   texture2d<half, access::read> in1,
                                   texture2d<half, access::write> out,
                                   ushort2 gid,
                                   broadcastOp op) {
    if (gid.x >= out.get_width() || gid.y >= out.get_height()) {
        return;
    }
    ushort2 in0_stride = ushort2(in0.get_width() > 1, in0.get_height() > 1);
    ushort2 in1_stride = ushort2(in1.get_width() > 1, in1.get_height() > 1);

    ushort2 gid0 = gid.xy * in0_stride;
    ushort2 gid1 = gid.xy * in1_stride;

    if(op == Add) {
        out.write(in0.read(gid0) + in1.read(gid1), gid);
    } else if(op == Sub) {
        out.write(in0.read(gid0) - in1.read(gid1), gid);
    } else if(op == Mul) {
        out.write(in0.read(gid0) * in1.read(gid1), gid);
    } else if(op == Div) {
        out.write(in0.read(gid0) / in1.read(gid1), gid);
    }
}

void elementwise_broadcast(texture2d_array<half, access::read> in0,
                           texture2d_array<half, access::read> in1,
                           texture2d_array<half, access::write> out,
                           ushort3 gid,
                           broadcastOp op) {
    if (gid.x >= out.get_width() || gid.y >= out.get_height()) {
        return;
    }

    ushort2 in0_stride = ushort2(in0.get_width() > 1, in0.get_height() > 1);
    ushort2 in1_stride = ushort2(in1.get_width() > 1, in1.get_height() > 1);

    ushort2 gid0 = gid.xy * in0_stride;
    ushort2 gid1 = gid.xy * in1_stride;

    if(op == Add) {
        out.write(in0.read(gid0, gid.z) + in1.read(gid1, gid.z), gid.xy, gid.z);
    } else if(op == Sub) {
        out.write(in0.read(gid0, gid.z) - in1.read(gid1, gid.z), gid.xy, gid.z);
    } else if(op == Mul) {
        out.write(in0.read(gid0, gid.z) * in1.read(gid1, gid.z), gid.xy, gid.z);
    } else if(op == Div) {
        out.write(in0.read(gid0, gid.z) / in1.read(gid1, gid.z), gid.xy, gid.z);
    }
}

kernel void elementwise_add_nonarray(texture2d<half, access::read> in0[[texture(0)]],
                                     texture2d<half, access::read> in1[[texture(1)]],
                                     texture2d<half, access::write> out[[texture(2)]],
                                     ushort2 gid[[thread_position_in_grid]]) {
    elementwise_broadcast_nonarray(in0, in1, out, gid, Add);
}

kernel void elementwise_add(texture2d_array<half, access::read> in0[[texture(0)]],
                            texture2d_array<half, access::read> in1[[texture(1)]],
                            texture2d_array<half, access::write> out[[texture(2)]],
                            ushort3 gid[[thread_position_in_grid]]) {
    elementwise_broadcast(in0, in1, out, gid, Add);
}

kernel void elementwise_sub_nonarray(texture2d<half, access::read> in0[[texture(0)]],
                                     texture2d<half, access::read> in1[[texture(1)]],
                                     texture2d<half, access::write> out[[texture(2)]],
                                     ushort2 gid[[thread_position_in_grid]]) {
    elementwise_broadcast_nonarray(in0, in1, out, gid, Sub);
}

kernel void elementwise_sub(texture2d_array<half, access::read> in0[[texture(0)]],
                            texture2d_array<half, access::read> in1[[texture(1)]],
                            texture2d_array<half, access::write> out[[texture(2)]],
                            ushort3 gid[[thread_position_in_grid]]) {
    elementwise_broadcast(in0, in1, out, gid, Sub);
}

kernel void elementwise_mul_nonarray(texture2d<half, access::read> in0[[texture(0)]],
                                     texture2d<half, access::read> in1[[texture(1)]],
                                     texture2d<half, access::write> out[[texture(2)]],
                                     ushort2 gid[[thread_position_in_grid]]) {
    elementwise_broadcast_nonarray(in0, in1, out, gid, Mul);
}

kernel void elementwise_mul(texture2d_array<half, access::read> in0[[texture(0)]],
                            texture2d_array<half, access::read> in1[[texture(1)]],
                            texture2d_array<half, access::write> out[[texture(2)]],
                            ushort3 gid[[thread_position_in_grid]]) {
    elementwise_broadcast(in0, in1, out, gid, Mul);
}

kernel void elementwise_div_nonarray(texture2d<half, access::read> in0[[texture(0)]],
                                     texture2d<half, access::read> in1[[texture(1)]],
                                     texture2d<half, access::write> out[[texture(2)]],
                                     ushort2 gid[[thread_position_in_grid]]) {
    elementwise_broadcast_nonarray(in0, in1, out, gid, Div);
}

kernel void elementwise_div(texture2d_array<half, access::read> in0[[texture(0)]],
                            texture2d_array<half, access::read> in1[[texture(1)]],
                            texture2d_array<half, access::write> out[[texture(2)]],
                            ushort3 gid[[thread_position_in_grid]]) {
    elementwise_broadcast(in0, in1, out, gid, Div);
}

kernel void copy_nchw_to_metal(constant float* in[[buffer(0)]],
                               texture2d_array<half, access::write> out[[texture(0)]],
                               ushort3 gid[[thread_position_in_grid]]) {
    const ushort C = ushort_arg_0;
    const ushort H = ushort_arg_1;
    const ushort W = ushort_arg_2;
    if (gid.x >= W || gid.y >= H) {
        return;
    }
    const ushort n = gid.z / divRoundUp(C, 4);
    const ushort c = gid.z - n * divRoundUp(C, 4);
#define CHW_TO_CHWP4(idx, n, c_, h, w)                                     \
if ((c_) < C) {                                                          \
trns[idx] = in[n * H * W * C + int(c_) * H * W + int(h) * W + int(w)]; \
} else {                                                                 \
trns[idx] = 0.0h;                                                      \
}
    half4 trns;
    CHW_TO_CHWP4(0, n, c * 4 + 0, gid.y, gid.x);
    CHW_TO_CHWP4(1, n, c * 4 + 1, gid.y, gid.x);
    CHW_TO_CHWP4(2, n, c * 4 + 2, gid.y, gid.x);
    CHW_TO_CHWP4(3, n, c * 4 + 3, gid.y, gid.x);
#undef CHW_TO_CHWP4
    out.write(trns, gid.xy, gid.z);
}

kernel void copy_nchw_to_metal_nonarray(constant float* in[[buffer(0)]],
                                        texture2d<half, access::write> out[[texture(0)]],
                                        ushort2 gid[[thread_position_in_grid]]) {
    const ushort C = ushort_arg_0;
    const ushort H = ushort_arg_1;
    const ushort W = ushort_arg_2;
    if (gid.x >= W || gid.y >= H) {
        return;
    }
    half4 trns;
#define CHW_TO_CHWP4(idx, c, h, w)                        \
if ((c) < C) {                                          \
trns[idx] = in[int(c) * H * W + int(h) * W + int(w)]; \
} else {                                                \
trns[idx] = 0.0h;                                     \
}
    CHW_TO_CHWP4(0, 0, gid.y, gid.x);
    CHW_TO_CHWP4(1, 1, gid.y, gid.x);
    CHW_TO_CHWP4(2, 2, gid.y, gid.x);
    CHW_TO_CHWP4(3, 3, gid.y, gid.x);
#undef CHW_TO_CHWP4
    out.write(trns, gid.xy);
}

kernel void copy_metal_to_nchw(texture2d_array<half, access::read> in[[texture(0)]],
                               device float* out[[buffer(0)]],
                               ushort3 gid[[thread_position_in_grid]]) {
    const ushort C = ushort_arg_0;
    const ushort H = ushort_arg_1;
    const ushort W = ushort_arg_2;
    if (gid.x >= W || gid.y >= H) {
        return;
    }
    const ushort n = gid.z / divRoundUp(C, 4);
    const ushort c = gid.z - n * divRoundUp(C, 4);
    half4 cs = in.read(gid.xy, gid.z);
#define CHWP4_TO_CHW(idx, n, c_, h, w)                                    \
if ((c_) < C) {                                                         \
out[n * H * W * C + int(c_) * H * W + int(h) * W + int(w)] = cs[idx]; \
}
    CHWP4_TO_CHW(0, n, c * 4 + 0, gid.y, gid.x);
    CHWP4_TO_CHW(1, n, c * 4 + 1, gid.y, gid.x);
    CHWP4_TO_CHW(2, n, c * 4 + 2, gid.y, gid.x);
    CHWP4_TO_CHW(3, n, c * 4 + 3, gid.y, gid.x);
#undef CHWP4_TO_CHW
}

kernel void copy_metal_to_nchw_nonarray(texture2d<half, access::read> in[[texture(0)]],
                                        device float* out[[buffer(0)]],
                                        ushort2 gid[[thread_position_in_grid]]) {
    const ushort C = ushort_arg_0;
    const ushort H = ushort_arg_1;
    const ushort W = ushort_arg_2;
    if (gid.x >= W || gid.y >= H) {
        return;
    }
    half4 cs = in.read(gid.xy);
#define CHWP4_TO_CHW(idx, c, h, w)                       \
if ((c) < C) {                                         \
out[int(c) * H * W + int(h) * W + int(w)] = cs[idx]; \
}
    CHWP4_TO_CHW(0, 0, gid.y, gid.x);
    CHWP4_TO_CHW(1, 1, gid.y, gid.x);
    CHWP4_TO_CHW(2, 2, gid.y, gid.x);
    CHWP4_TO_CHW(3, 3, gid.y, gid.x);
#undef CHWP4_TO_CHW
}

kernel void copy(texture2d_array<half, access::read> in[[texture(0)]],
                 texture2d_array<half, access::write> out[[texture(1)]],
                 ushort3 gid[[thread_position_in_grid]]) {
    if (gid.x >= out.get_width() || gid.y >= out.get_height()) {
        return;
    }
    ushort2 gid_ = gid.xy;
    out.write(in.read(gid_, gid.z), gid_, gid.z);
}

kernel void copy_nonarray(texture2d<half, access::read> in[[texture(0)]],
                          texture2d<half, access::write> out[[texture(1)]],
                          ushort2 gid[[thread_position_in_grid]]) {
    if (gid.x >= out.get_width() || gid.y >= out.get_height()) {
        return;
    }
    out.write(in.read(gid), gid);
}

kernel void copy_offset(texture2d_array<half, access::read> in[[texture(0)]],
                        texture2d_array<half, access::write> out[[texture(1)]],
                        constant ushort* offset_buf[[buffer(0)]],
                        ushort3 gid[[thread_position_in_grid]]) {
    if (gid.x >= out.get_width() || gid.y >= out.get_height()) {
        return;
    }
    ushort2 gid_ = gid.xy;
    out.write(in.read(gid_, gid.z), gid_, gid.z + offset_buf[0]);
}

kernel void copy_offset_nonarray(texture2d<half, access::read> in[[texture(0)]],
                                 texture2d_array<half, access::write> out[[texture(1)]],
                                 constant ushort* offset_buf[[buffer(0)]],
                                 ushort3 gid[[thread_position_in_grid]]) {
    if (gid.x >= out.get_width() || gid.y >= out.get_height()) {
        return;
    }
    ushort2 gid_ = gid.xy;
    out.write(in.read(gid_), gid_, gid.z + offset_buf[0]);
}

kernel void append_features_off0(texture2d_array<half, access::read> in[[texture(0)]],
                                 texture2d_array<half, access::read_write> out[[texture(1)]],
                                 constant ushort* offset_buf[[buffer(0)]],
                                 ushort3 gid[[thread_position_in_grid]]) {
    if (gid.x >= out.get_width() || gid.y >= out.get_height() || gid.z >= offset_buf[4]) {
        return;
    }
    ushort2 gid_ = gid.xy;

    ushort batch = gid.z / offset_buf[0];
    ushort feature = gid.z % offset_buf[0];
    ushort outz = batch * offset_buf[1] + offset_buf[2] + feature;
    ushort inz = batch * offset_buf[3] + feature;

    half4 intex1 = in.read(gid_, inz);
    half4 outtex = intex1;

    out.write(outtex, gid_, outz);
}

kernel void append_features_off0_nonarray(texture2d<half, access::read> in[[texture(0)]],
                                          texture2d_array<half, access::read_write> out[[texture(1)]],
                                          constant ushort* offset_buf[[buffer(0)]],
                                          ushort3 gid[[thread_position_in_grid]]) {
    if (gid.x >= out.get_width() || gid.y >= out.get_height()) {
        return;
    }
    ushort2 gid_ = gid.xy;
    out.write(in.read(gid_), gid_, offset_buf[2]);
}

kernel void append_features_off1(texture2d_array<half, access::read> in[[texture(0)]],
                                 texture2d_array<half, access::read_write> out[[texture(1)]],
                                 constant ushort* offset_buf[[buffer(0)]],
                                 ushort3 gid[[thread_position_in_grid]]) {
    if (gid.x >= out.get_width() || gid.y >= out.get_height() || gid.z >= offset_buf[4]) {
        return;
    }
    ushort2 gid_ = gid.xy;

    ushort batch = gid.z / offset_buf[0];
    ushort feature = gid.z % offset_buf[0];
    ushort outz = batch * offset_buf[1] + offset_buf[2] + feature;
    ushort inz = batch * offset_buf[3] + feature;

    half4 outtex = out.read(gid_, outz);
    half4 intex1 = in.read(gid_, inz);
    if (feature == 0) {
      outtex.y = intex1.x;
      outtex.z = intex1.y;
      outtex.w = intex1.z;
      out.write(outtex, gid_, outz);
      return;
    }
    half4 intex0 = in.read(gid_, inz-1);
    outtex.x = intex0.w;
    outtex.y = intex1.x;
    outtex.z = intex1.y;
    outtex.w = intex1.z;

    out.write(outtex, gid_, outz);
}

kernel void append_features_off1_nonarray(texture2d<half, access::read> in[[texture(0)]],
                                          texture2d_array<half, access::read_write> out[[texture(1)]],
                                          constant ushort* offset_buf[[buffer(0)]],
                                          ushort3 gid[[thread_position_in_grid]]) {
    if (gid.x >= out.get_width() || gid.y >= out.get_height()) {
        return;
    }
    ushort2 gid_ = gid.xy;

    ushort feature = gid.z;
    ushort outz = offset_buf[2] + feature;

    half4 outtex = out.read(gid_, outz);
    half4 intex = in.read(gid_);
    if (feature == 0) {
      outtex.y = intex.x;
      outtex.z = intex.y;
      outtex.w = intex.z;
    }
    else {
      outtex.x = intex.w;
    }

    out.write(outtex, gid_, outz);
}

kernel void append_features_off2(texture2d_array<half, access::read> in[[texture(0)]],
                                 texture2d_array<half, access::read_write> out[[texture(1)]],
                                 constant ushort* offset_buf[[buffer(0)]],
                                 ushort3 gid[[thread_position_in_grid]]) {
    if (gid.x >= out.get_width() || gid.y >= out.get_height() || gid.z >= offset_buf[4]) {
        return;
    }
    ushort2 gid_ = gid.xy;

    ushort batch = gid.z / offset_buf[0];
    ushort feature = gid.z % offset_buf[0];
    ushort outz = batch * offset_buf[1] + offset_buf[2] + feature;
    ushort inz = batch * offset_buf[3] + feature;

    half4 outtex = out.read(gid_, outz);
    half4 intex1 = in.read(gid_, inz);
    if (feature == 0) {
      outtex.z = intex1.x;
      outtex.w = intex1.y;
      out.write(outtex, gid_, outz);
      return;
    }
    half4 intex0 = in.read(gid_, inz-1);
    outtex.x = intex0.z;
    outtex.y = intex0.w;
    outtex.z = intex1.x;
    outtex.w = intex1.y;

    out.write(outtex, gid_, outz);
}

kernel void append_features_off2_nonarray(texture2d<half, access::read> in[[texture(0)]],
                                          texture2d_array<half, access::read_write> out[[texture(1)]],
                                          constant ushort* offset_buf[[buffer(0)]],
                                          ushort3 gid[[thread_position_in_grid]]) {
    if (gid.x >= out.get_width() || gid.y >= out.get_height()) {
        return;
    }
    ushort2 gid_ = gid.xy;

    ushort feature = gid.z;
    ushort outz = offset_buf[2] + feature;

    half4 outtex = out.read(gid_, outz);
    half4 intex = in.read(gid_);
    if (feature == 0) {
      outtex.z = intex.x;
      outtex.w = intex.y;
    }
    else {
      outtex.x = intex.z;
      outtex.y = intex.w;
    }

    out.write(outtex, gid_, outz);
}

kernel void append_features_off3(texture2d_array<half, access::read> in[[texture(0)]],
                                 texture2d_array<half, access::read_write> out[[texture(1)]],
                                 constant ushort* offset_buf[[buffer(0)]],
                                 ushort3 gid[[thread_position_in_grid]]) {
    if (gid.x >= out.get_width() || gid.y >= out.get_height() || gid.z >= offset_buf[4]) {
        return;
    }
    ushort2 gid_ = gid.xy;

    ushort batch = gid.z / offset_buf[0];
    ushort feature = gid.z % offset_buf[0];
    ushort outz = batch * offset_buf[1] + offset_buf[2] + feature;
    ushort inz = batch * offset_buf[3] + feature;

    half4 outtex = out.read(gid_, outz);
    half4 intex1 = in.read(gid_, inz);
    if (feature == 0) {
      outtex.w = intex1.x;
      out.write(outtex, gid_, outz);
      return;
    }
    half4 intex0 = in.read(gid_, inz-1);
    outtex.x = intex0.y;
    outtex.y = intex0.z;
    outtex.z = intex0.w;
    outtex.w = intex1.x;

    out.write(outtex, gid_, outz);
}

kernel void append_features_off3_nonarray(texture2d<half, access::read> in[[texture(0)]],
                                          texture2d_array<half, access::read_write> out[[texture(1)]],
                                          constant ushort* offset_buf[[buffer(0)]],
                                          ushort3 gid[[thread_position_in_grid]]) {
    if (gid.x >= out.get_width() || gid.y >= out.get_height()) {
        return;
    }
    ushort2 gid_ = gid.xy;

    ushort feature = gid.z;
    ushort outz = offset_buf[2] + feature;

    half4 outtex = out.read(gid_, outz);
    half4 intex = in.read(gid_);
    if (feature == 0) {
      outtex.w = intex.x;
    }
    else {
      outtex.x = intex.y;
      outtex.y = intex.z;
      outtex.z = intex.w;
    }

    out.write(outtex, gid_, outz);
}

kernel void clamp_half4(texture2d_array<half, access::read> in[[texture(0)]],
                 texture2d_array<half, access::write> out[[texture(1)]],
                 constant half* clamp_buf[[buffer(0)]],
                 ushort3 gid[[thread_position_in_grid]]) {
    if (gid.x >= out.get_width() || gid.y >= out.get_height()) {
        return;
    }
    const half4 min_(clamp_buf[0], clamp_buf[0], clamp_buf[0], clamp_buf[0]);
    const half4 max_(clamp_buf[1], clamp_buf[1], clamp_buf[1], clamp_buf[1]);
    ushort2 gid_ = gid.xy;
    half4 value = in.read(gid_, gid.z);
    half4 clamped = clamp(value, min_, max_);
    out.write(clamped, gid_, gid.z);
}

kernel void clamp_half4_nonarray(texture2d<half, access::read> in[[texture(0)]],
                          texture2d<half, access::write> out[[texture(1)]],
                          constant half* clamp_buf[[buffer(0)]],
                          ushort2 gid[[thread_position_in_grid]]) {
    if (gid.x >= out.get_width() || gid.y >= out.get_height()) {
        return;
    }
    const half4 min_(clamp_buf[0], clamp_buf[0], clamp_buf[0], clamp_buf[0]);
    const half4 max_(clamp_buf[1], clamp_buf[1], clamp_buf[1], clamp_buf[1]);
    half4 value = in.read(gid);
    half4 clamped = clamp(value, min_, max_);
    out.write(clamped, gid);
}

kernel void hardswish(texture2d_array<half, access::read> in[[texture(0)]],
                      texture2d_array<half, access::write> out[[texture(1)]],
                      ushort3 gid[[thread_position_in_grid]]) {
    if (gid.x >= out.get_width() || gid.y >= out.get_height()) {
        return;
    }
    ushort2 gid_ = gid.xy;
    half4 value = in.read(gid_, gid.z);
    half4 mask1 = half4(value < 3.0);
    half4 mask2 = half4(value > -3.0);
    half4 outval = mask2*(mask1*(value*(value + 3.0)/6.0) + (1 - mask1)*value);
    out.write(outval, gid_, gid.z);
}

kernel void hardswish_nonarray(texture2d<half, access::read> in[[texture(0)]],
                               texture2d<half, access::write> out[[texture(1)]],
                               ushort2 gid[[thread_position_in_grid]]) {
    if (gid.x >= out.get_width() || gid.y >= out.get_height()) {
        return;
    }
    half4 value = in.read(gid);
    half4 mask1 = half4(value < 3);
    half4 mask2 = half4(value > -3.0);
    half4 outval = mask2*(mask1*(value*(value + 3.0)/6.0) + (1 - mask1)*value);
    out.write(outval, gid);
}

kernel void resize_nearest(texture2d_array<half, access::sample> in[[texture(0)]],
                           texture2d_array<half, access::write> out[[texture(1)]],
                           ushort3 gid[[thread_position_in_grid]]) {
    const ushort oH = ushort_arg_0;
    const ushort oW = ushort_arg_1;
    if (gid.x >= oW || gid.y >= oH) {
        return;
    }
    const float height_scale = float(ushort_arg_2) / 10000;
    const float width_scale = float(ushort_arg_3) / 10000;
    constexpr sampler s(coord::pixel, address::clamp_to_edge, filter::nearest);
    const int in_y = (int)(gid.y / height_scale);
    const int in_x = (int)(gid.x / width_scale);
    out.write(in.sample(s, float2(in_x, in_y), gid.z), gid.xy, gid.z);
}

kernel void resize_nearest_nonarray(texture2d<half, access::sample> in[[texture(0)]],
                                    texture2d<half, access::write> out[[texture(1)]],
                                    ushort2 gid[[thread_position_in_grid]]) {
    const ushort oH = ushort_arg_0;
    const ushort oW = ushort_arg_1;
    if (gid.x >= oW || gid.y >= oH) {
        return;
    }
    const float height_scale = float(ushort_arg_2) / 10000;
    const float width_scale = float(ushort_arg_3) / 10000;
    constexpr sampler s(coord::pixel, address::clamp_to_edge, filter::nearest);
    const int in_y = (int)(gid.y / height_scale);
    const int in_x = (int)(gid.x / width_scale);
    out.write(in.sample(s, float2(in_x, in_y)), gid.xy);
}

constant bool reshape_out_is_arr = (ushort_arg_3 > 1 || ushort_arg_2 > 4);
constant bool reshape_out_is_tex = !reshape_out_is_arr;
constant bool reshape_in_is_arr = (ushort_arg_7 > 1 || ushort_arg_6 > 4);
constant bool reshape_in_is_tex = !reshape_in_is_arr;
kernel void reshape(texture2d_array<half, access::read> in_arr[[texture(0), function_constant(reshape_in_is_arr)]],
                    texture2d<half, access::read> in_tex[[texture(0),function_constant(reshape_in_is_tex)]],
                    texture2d_array<half, access::write> out_arr[[texture(1), function_constant(reshape_out_is_arr)]],
                    texture2d<half, access::write> out_tex[[texture(1),
                        function_constant(reshape_out_is_tex)]],
                    ushort3 gid[[thread_position_in_grid]]) {
    const ushort H2 = ushort_arg_0;
    const ushort W2 = ushort_arg_1;
    const ushort C2 = ushort_arg_2;
    if (gid.x >= W2 || gid.y >= H2) {
        return;
    }
    const ushort H1 = ushort_arg_4;
    const ushort W1 = ushort_arg_5;
    const ushort C1 = ushort_arg_6;
    const ushort N1 = ushort_arg_7;
<<<<<<< HEAD
        
=======

>>>>>>> ba320cec
    const int numel1 = H1 * W1 * C1 * N1;
    const ushort slices2 = divRoundUp(C2, 4);
    const ushort slices1 = divRoundUp(C1, 4);
    const ushort n2 = gid.z / slices2; //image index
    const ushort s2 = gid.z - n2 * slices2; // slice offest
    half4 value;
    for (int idx = 0; idx < 4; ++idx){
        // we compute the "linear index" of the output element,
        // and convert it to the equivalent "linear index" of the input element.
        ushort offset = 4 * s2 + idx;
        ushort linear_idx = n2 * C2 * H2 * W2 + offset * H2 * W2 + gid.y * W2 + gid.x;
        if(linear_idx >= numel1){
            value[idx] = 0;
            continue;
        }
        auto x1 = linear_idx % W1;
        auto y1 = ((int)(linear_idx/W1)) % H1;
        auto s1 = ((int)(linear_idx/W1/H1) % C1);
        auto n1 = ((int)(linear_idx/W1/H1/C1) % N1);
        auto z1 = (int)s1 / 4 + n1 * slices1;
        auto pos = s1 % 4;
        if(reshape_in_is_arr) {
            value[idx] = in_arr.read(ushort2(x1, y1), z1)[pos];
        } else {
            value[idx] = in_tex.read(ushort2(x1, y1))[pos];
        }
<<<<<<< HEAD
            
=======

>>>>>>> ba320cec
    }
    if(reshape_out_is_arr) {
        out_arr.write(value, gid.xy, gid.z);
    } else {
        out_tex.write(value, gid.xy);
    }
}

)PT_METAL_SHADERS";

#endif /* MPSCNNShaders_h */<|MERGE_RESOLUTION|>--- conflicted
+++ resolved
@@ -579,11 +579,7 @@
     const ushort W1 = ushort_arg_5;
     const ushort C1 = ushort_arg_6;
     const ushort N1 = ushort_arg_7;
-<<<<<<< HEAD
-        
-=======
-
->>>>>>> ba320cec
+
     const int numel1 = H1 * W1 * C1 * N1;
     const ushort slices2 = divRoundUp(C2, 4);
     const ushort slices1 = divRoundUp(C1, 4);
@@ -610,11 +606,7 @@
         } else {
             value[idx] = in_tex.read(ushort2(x1, y1))[pos];
         }
-<<<<<<< HEAD
-            
-=======
-
->>>>>>> ba320cec
+
     }
     if(reshape_out_is_arr) {
         out_arr.write(value, gid.xy, gid.z);
