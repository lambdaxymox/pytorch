#include <c10d/ProcessGroupNCCL.hpp>

#include <map>
#include <tuple>
#include <unordered_set>

#include <THC/THC.h>

#include <ATen/cuda/CUDAContext.h>
#include <c10/cuda/CUDAGuard.h>

#include <c10d/Utils.hpp>
namespace c10d {

constexpr const char* const kNCCLAbortedCommStoreKey = "NCCLABORTEDCOMM";

namespace {

// RAII helper class to manage NCCL group API and CUDA free mutex.
// The destructor is allowed to throw since this helper class only
// manages group and lock lifetimes.
struct AutoNcclGroup {
  AutoNcclGroup() {
    (c10::cuda::CUDACachingAllocator::getFreeMutex())->lock();
#if defined(NCCL_MAJOR) && (NCCL_MAJOR >= 2)
    C10D_NCCL_CHECK(ncclGroupStart());
#endif
  }
  ~AutoNcclGroup() noexcept(false) {
#if defined(NCCL_MAJOR) && (NCCL_MAJOR >= 2)
    C10D_NCCL_CHECK(ncclGroupEnd());
#endif
    (c10::cuda::CUDACachingAllocator::getFreeMutex())->unlock();
  }
};

// NCCL op mapping
const std::map<ReduceOp, ncclRedOp_t> ncclOp = {
    {ReduceOp::MIN, ncclMin},
    {ReduceOp::MAX, ncclMax},
    {ReduceOp::SUM, ncclSum},
    {ReduceOp::PRODUCT, ncclProd},
};

// NCCL type typing
std::map<at::ScalarType, ncclDataType_t> ncclDataType = {
    {at::kChar, ncclInt8},
    {at::kByte, ncclUint8},
    {at::kFloat, ncclFloat},
    {at::kDouble, ncclDouble},
    {at::kInt, ncclInt32},
    {at::kLong, ncclInt64},
    {at::kHalf, ncclHalf},
    {at::kBool, ncclUint8},
#if defined(__HIP_PLATFORM_HCC__) && HIP_VERSION >= 301
    {at::kBFloat16, ncclBfloat16},
#endif
};

// Helper function that gets the data type and issues error if not supported
ncclDataType_t getNcclDataType(at::ScalarType type) {
  auto it = ncclDataType.find(type);
  TORCH_CHECK(
      it != ncclDataType.end(),
      "Input tensor data type is not supported for NCCL process group: ",
      type);
  return it->second;
}

ncclRedOp_t getNcclReduceOp(const ReduceOp reduceOp, at::Tensor& input) {
  try {
    if (reduceOp == ReduceOp::SUM && input.scalar_type() == at::kBool) {
      // For bool tensors, map sum to max, which both represent a bitwise or.
      // This is to prevent overflow issues with sum, since we use uint8 to
      // represent a bool (see ncclDataType mapping).
      return ncclMax;
    }
    return ncclOp.at(reduceOp);
  } catch (const std::out_of_range& e) {
    switch (reduceOp) {
      case ReduceOp::BAND:
        throw std::runtime_error("Cannot use ReduceOp.BAND with NCCL");
        break;
      case ReduceOp::BOR:
        throw std::runtime_error("Cannot use ReduceOp.BOR with NCCL");
        break;
      case ReduceOp::BXOR:
        throw std::runtime_error("Cannot use ReduceOp.BXOR with NCCL");
        break;
      default:
        throw std::runtime_error("Unhandled ReduceOp");
        break;
    }
  }
}

// Get the deviceList String from the list of devices
std::string getKeyFromDevices(const std::vector<at::Device>& devices) {
  std::string deviceList;
  for (auto& device : devices) {
    if (deviceList.empty()) {
      deviceList = std::to_string(device.index());
    } else {
      deviceList += "," + std::to_string(device.index());
    }
  }
  return deviceList;
}

std::string getKeySendRecv(int myRank, int peer) {
  int lowRank = myRank < peer ? myRank : peer;
  int highRank = myRank < peer ? peer : myRank;
  std::string sendRecvPair = std::to_string(lowRank) + ":" + std::to_string(highRank);
  return sendRecvPair;
}

// Get the list of devices from list of tensors
std::vector<at::Device> getDeviceList(const std::vector<at::Tensor>& tensors) {
  std::vector<at::Device> res;
  res.reserve(tensors.size());
  for (auto& tensor : tensors) {
    res.push_back(tensor.device());
  }
  return res;
}

// [Sync Streams] Helper that lets the input ncclStreams to wait for the current
// stream. NCCL communications run on ncclStreams, but input tensors are
// allocated on different streams (i.e., current streams). Communications on
// ncclStreams cannot start before pending input tensor ops on current streams
// finish. Otherwise, ops on two streams might read/write same tensors
// concurrently.
//
// The synchronization above alone is not enough. We also need to make sure
// input tensors are not freed before their usages on ncclStreams finish. This
// can be achieved by calling c10::cuda::CUDACachingAllocator::recordStream,
// which remembers the usage stream (ncclStream), creates an event on the usage
// stream when GC attempts to free the input tensor, and delays GC until that
// event is done.
void syncStreams(
    const std::vector<at::Device>& devices,
    std::vector<at::cuda::CUDAEvent>& ncclEvents,
    std::vector<at::cuda::CUDAStream>& ncclStreams) {
  for (size_t i = 0; i < devices.size(); ++i) {
    at::cuda::CUDAStream& ncclStream = ncclStreams[i];
    at::cuda::CUDAEvent& ncclEvent = ncclEvents[i];
    ncclEvent.record(at::cuda::getCurrentCUDAStream(devices[i].index()));
    ncclEvent.block(ncclStream);
  }
}

// Given a ncclUniqueId, convert it to a string representation that can be put
// in the store.
std::string buildNcclUniqueIdStr(const ncclUniqueId& ncclID) {
  const uint8_t* bytes = reinterpret_cast<const uint8_t*>(&ncclID);
  std::ostringstream oss;
  for (size_t i = 0; i < NCCL_UNIQUE_ID_BYTES; i++) {
    oss << std::hex << static_cast<int>(bytes[i]);
  }
  return oss.str();
}

std::string getNcclAbortedCommStoreKey(const std::string ncclIdStr) {
  return std::string(kNCCLAbortedCommStoreKey) + ":" + ncclIdStr;
}

#ifdef ENABLE_NCCL_P2P_SUPPORT
ncclResult_t ncclAlltoall(
    void* sendbuff,
    void* recvbuff,
    size_t count,
    size_t size,
    ncclDataType_t type,
    ncclComm_t comm,
    cudaStream_t stream) {
  int numranks;
  size_t rankdiff = count * size;
  C10D_NCCL_CHECK(ncclCommCount(comm, &numranks));
  C10D_NCCL_CHECK(ncclGroupStart());
  for (int r = 0; r < numranks; r++) {
    // NCCL uses 0 byte message for synchronization
    // Avoid send/recv when message size is zero
    if (count != 0) {
      C10D_NCCL_CHECK(ncclSend(
          ((char*)sendbuff) + r * rankdiff, count, type, r, comm, stream));
      C10D_NCCL_CHECK(ncclRecv(
          ((char*)recvbuff) + r * rankdiff, count, type, r, comm, stream));
    }
  }
  C10D_NCCL_CHECK(ncclGroupEnd());
  return ncclSuccess;
}

ncclResult_t ncclAlltoallv(
    void* sendbuff,
    const size_t* sendcounts,
    const size_t* senddispls,
    void* recvbuff,
    const size_t* recvcounts,
    const size_t* recvdispls,
    size_t size,
    ncclDataType_t type,
    ncclComm_t comm,
    cudaStream_t stream) {
  int numranks;
  C10D_NCCL_CHECK(ncclCommCount(comm, &numranks));
  C10D_NCCL_CHECK(ncclGroupStart());
  for (int r = 0; r < numranks; r++) {
    // NCCL uses 0 byte message for synchronization
    // Avoid send/recv when message size is zero
    if (sendcounts[r] != 0) {
      C10D_NCCL_CHECK(ncclSend(
          ((char*)sendbuff) + senddispls[r] * size,
          sendcounts[r],
          type,
          r,
          comm,
          stream));
    }
    if (recvcounts[r] != 0) {
      C10D_NCCL_CHECK(ncclRecv(
          ((char*)recvbuff) + recvdispls[r] * size,
          recvcounts[r],
          type,
          r,
          comm,
          stream));
    }
  }
  C10D_NCCL_CHECK(ncclGroupEnd());
  return ncclSuccess;
}
#endif

} // namespace

const int64_t ProcessGroupNCCL::kWatchdogThreadSleepMillis = 10000;
const int64_t ProcessGroupNCCL::kWorkCleanupThreadSleepMillis = 1000;
constexpr int64_t kWaitForAbortCommStoreKey = 1000;
constexpr int64_t kSynchronizeBusyWaitMillis = 10;
const int64_t ProcessGroupNCCL::kProcessGroupNCCLOpTimeoutMillis = 10 * 1000;
thread_local uint64_t ProcessGroupNCCL::ncclActiveGroupCounter_ = 0;

ProcessGroupNCCL::WorkNCCL::WorkNCCL(const std::vector<at::Device>& devices)
    : devices_(devices), workStartTime_(std::chrono::steady_clock::now()) {
  // Creates the CUDA event wrappers
  // Note: The actual events are lazily created when first recorded to with
  // DEFAULT_FLAGS = cudaEventDisableTiming.
  cudaEvents_ =
      std::make_shared<std::vector<at::cuda::CUDAEvent>>(devices.size());
  ncclComms_.resize(devices.size());
}

ProcessGroupNCCL::WorkNCCL::WorkNCCL(const WorkNCCL& w)
    : std::enable_shared_from_this<WorkNCCL>(w),
      devices_(w.devices_),
      cudaEvents_(w.cudaEvents_),
      ncclComms_(w.ncclComms_),
      blockingWait_(w.blockingWait_),
      opTimeout_(w.opTimeout_),
      workStartTime_(w.workStartTime_) {
  completed_ = w.completed_;
  exception_ = w.exception_;
}

ProcessGroupNCCL::WorkNCCL::~WorkNCCL() {}

bool ProcessGroupNCCL::WorkNCCL::isCompleted() {
  checkAndSetException();
  return exception() || finishedGPUExecutionInternal();
}

bool ProcessGroupNCCL::WorkNCCL::isSuccess() const {
  if (exception()) {
    // Already detected an exception.
    return false;
  }

  return !checkForNCCLErrors(ncclComms_) && finishedGPUExecutionInternal();
}

void ProcessGroupNCCL::WorkNCCL::checkAndSetException() {
  if (exception()) {
    // We already have an exception.
    return;
  }

  auto exception_ptr = checkForNCCLErrors(ncclComms_);
  std::unique_lock<std::mutex> lock(mutex_);
  exception_ = exception_ptr;
}

void ProcessGroupNCCL::WorkNCCL::setException(
    std::exception_ptr exception_ptr) {
  std::unique_lock<std::mutex> lock(mutex_);
  exception_ = exception_ptr;
}

// Helper that checks if the NCCL kernels are completed on the GPUs
bool ProcessGroupNCCL::WorkNCCL::finishedGPUExecution() {
  checkAndSetException();
  return finishedGPUExecutionInternal();
}

bool ProcessGroupNCCL::WorkNCCL::finishedGPUExecutionInternal() const {
  for (size_t i = 0; i < devices_.size(); ++i) {
    // Checking the work's corresponding CUDA events' status
    auto ret = cudaEventQuery((*cudaEvents_)[i]);
    if (ret != cudaSuccess && ret != cudaErrorNotReady) {
      AT_CUDA_CHECK(ret);
    }
    if (ret == cudaErrorNotReady) {
      return false;
    }
  }
  return true;
}

void ProcessGroupNCCL::WorkNCCL::checkAndThrowException() {
  // Set the appropriate exception if found.
  checkAndSetException();

  // Throw an exception, only if we have a valid exception.
  if (exception()) {
    std::rethrow_exception(exception());
  }
}

void ProcessGroupNCCL::WorkNCCL::handleNCCLGuard() {
  std::lock_guard<std::mutex> lock(mutex_);
  completed_ = true;
  if (exception_) {
    std::rethrow_exception(exception_);
  }
}

void ProcessGroupNCCL::WorkNCCL::synchronize() {
  // Call Synchronize without a timeout. We use this method to avoid adding a
  // timeout argument to the public synchronize API.
  synchronizeInternal(kNoTimeout);
}

void ProcessGroupNCCL::WorkNCCL::synchronizeStreams() {
  for (size_t i = 0; i < devices_.size(); ++i) {
    auto currentStream = at::cuda::getCurrentCUDAStream(devices_[i].index());
    // Block the current stream on the NCCL stream
    (*cudaEvents_)[i].block(currentStream);
  }
}

// Waiting on the work's corresponding CUDA events
void ProcessGroupNCCL::WorkNCCL::synchronizeInternal(
    std::chrono::milliseconds timeout) {
  synchronizeStreams();

  // In case of blocking, wait for the operation to complete.
  if (blockingWait_) {
    // Use the passed in timeout if provided, otherwise use the default
    // opTimeout for each WorkNCCL object.
    std::chrono::milliseconds workTimeout =
        timeout == kNoTimeout ? opTimeout_ : timeout;
    // Wait for the operation to complete.
    while (!isCompleted()) {
      if (timedOut()) {
        // When operation times out due to some errors that are not
        // detected by nccl communicators, ncclCommWatchdog can not check this
        // time out error and thus can not abort ncclComms accordingly.
        // So explicitly abort ncclComms here before throwing this timed out
        // exception to users, after this, ncclCommWatchdog can detect nccl
        // communicators are aborted and clean up devNCCLCommMap_ accordingly.
        // if throwing timed out excepiton without aborting nccl communicators
        // here, it was observed that CUDA GPU will have 100% utilization and
        // can not run new events successfully.
        for (const auto& ncclComm : ncclComms_) {
          ncclComm->ncclCommAbort();
          const auto& storeKey = getNcclAbortedCommStoreKey(
              buildNcclUniqueIdStr(ncclComm->getNcclId()));
          store_->set(storeKey, {});
          LOG(INFO) << "Wrote aborted communicator id to store: " << storeKey;
        }
        throw std::runtime_error("Operation timed out!");
      }
      // Check for errors and throw appropriate exception.
      checkAndThrowException();
      std::this_thread::sleep_for(
          std::chrono::milliseconds(kSynchronizeBusyWaitMillis));
    }
    checkAndThrowException();
  }

  // Device synchronize only after we've completed timeout checks.
  if (!barrierTensors_.empty()) {
    // If we use the work to do barrier, we should block here
    for (size_t i = 0; i < devices_.size(); ++i) {
      at::cuda::CUDAGuard gpuGuard(devices_[i]);
      AT_CUDA_CHECK(cudaDeviceSynchronize());
    }
  }
}

// Same as calling synchronize().
bool ProcessGroupNCCL::WorkNCCL::wait(std::chrono::milliseconds timeout) {
  synchronizeInternal(timeout);
  // Always return true, because abort API is not implemented.
  return true;
}

void ProcessGroupNCCL::WorkNCCL::abort() {
  TORCH_CHECK(false, "ProcessGroupNCCL::WorkNCCL::abort not implemented.");
}

void ProcessGroupNCCL::parseNcclBlockingWait() {
  char* blockingWait = getenv(NCCL_BLOCKING_WAIT);
  if (blockingWait != nullptr) {
    auto val = std::stoi(blockingWait);
    if (val == 1) {
      // Make wait() and synchronize() a blocking call.
      blockingWait_ = true;
    } else if (val != 0) {
      throw std::runtime_error(
          "Invalid value for environment variable: " +
          std::string(NCCL_BLOCKING_WAIT));
    }
  }
}

void ProcessGroupNCCL::parseNcclAsyncErrorHandling() {
  char* errorHandle = getenv(NCCL_ASYNC_ERROR_HANDLING);
  if (errorHandle != nullptr) {
    auto val = std::stoi(errorHandle);
    if (val == 1) {
      asyncErrorHandling_ = true;
      LOG(INFO) << "[Rank " << rank_ << "] NCCL Async Error Handling enabled.";
    } else if (val != 0) {
      throw std::runtime_error(
          "Invalid value for environment variable: " +
          std::string(NCCL_ASYNC_ERROR_HANDLING));
    }
  }
}

bool ProcessGroupNCCL::WorkNCCL::timedOut() {
  auto currentTimepoint = std::chrono::steady_clock::now();
  return (
      std::chrono::duration_cast<std::chrono::milliseconds>(
          currentTimepoint - workStartTime_) >= opTimeout_);
}

ProcessGroupNCCL::ProcessGroupNCCL(
    const std::shared_ptr<Store>& store,
    int rank,
    int size,
    Options options)
    : ProcessGroup(rank, size),
      store_(store),
      ncclCommCounter_(0),
      terminateProcessGroup_(false),
      opTimeout_(options.opTimeout),
      futureNCCLCallbackStreams_(c10::cuda::device_count()),
      isHighPriorityStream_(options.isHighPriorityStream) {
  TORCH_CHECK(at::cuda::getNumGPUs() != 0,
    "ProcessGroupNCCL is only supported with GPUs, no GPUs found!");
  try {
    parseNcclBlockingWait();
  } catch (std::exception& e) {
    throw std::runtime_error(
        "Invalid value for environment variable: " +
        std::string(NCCL_BLOCKING_WAIT));
  }
  try {
    parseNcclAsyncErrorHandling();
  } catch (std::exception& e) {
    throw std::runtime_error(
        "Invalid value for environment variable: " +
        std::string(NCCL_ASYNC_ERROR_HANDLING));
  }

#ifdef ENABLE_NCCL_ERROR_CHECKING
  ncclCommWatchdogThread_ =
      std::thread(&ProcessGroupNCCL::ncclCommWatchdog, this);
#endif

  if (asyncErrorHandling_) {
    workCleanupThread_ = std::thread(&ProcessGroupNCCL::workCleanupLoop, this);
  }
}

ProcessGroupNCCL::~ProcessGroupNCCL() {
  terminateProcessGroup_.store(true);

  watchdogCV_.notify_one();
#ifdef ENABLE_NCCL_ERROR_CHECKING
  ncclCommWatchdogThread_.join();
#endif

  {
    // Abort all NCCL Communicators on Process Group Destruction
    std::lock_guard<std::mutex> lock(mutex_);
    for (auto it = devNCCLCommMap_.begin(); it != devNCCLCommMap_.end(); it++) {
      auto& ncclComms = it->second;

      for (const auto& ncclComm : ncclComms) {
        ncclComm->ncclCommAbort();
      }
    }
  }

  if (asyncErrorHandling_) {
    workMetaListCV_.notify_one();
    workCleanupThread_.join();
  }
}

void ProcessGroupNCCL::ncclCommWatchdog() {
  try {
    ncclCommWatchdogInternal();
    LOG(INFO) << "[Rank " << rank_ << "] NCCL watchdog thread terminated normally";
  } catch (std::exception& e) {
    LOG(INFO) << "NCCL watchdog thread terminated with exception: " << e.what();
  } catch (...) {
    LOG(INFO) << "NCCL watchdog thread terminated with unknown exception";
  }
}

void ProcessGroupNCCL::ncclCommWatchdogInternal() {
  while (!terminateProcessGroup_.load()) {
    std::unordered_set<std::string> abortedCommIds;
    std::unordered_set<std::string> allCommIds;

    {
      // Loop through the cache of communicators for NCCL errors.
      std::lock_guard<std::mutex> lock(mutex_);
      for (auto it = devNCCLCommMap_.begin(); it != devNCCLCommMap_.end();
           it++) {
        auto& ncclComms = it->second;

        for (const auto& ncclComm : ncclComms) {
          allCommIds.emplace(buildNcclUniqueIdStr(ncclComm->getNcclId()));
        }

        if (checkForNCCLErrors(ncclComms)) {
          LOG(INFO) << "Received NCCL errors for communicators in the cache";

          if (blockingWait_ || asyncErrorHandling_) {
            LOG(INFO) << "Aborting communicators that received errors";
            // We abort NCCL communicators that have received errors from this
            // thread, and exceptions are set on the corresponding work objects.
            // The workCleanupThread will then loop through the unfinished
            // collectives and throw exceptions if an exception has been set on
            // any of the work objects from this thread.
            for (const auto& ncclComm : ncclComms) {
              ncclComm->ncclCommAbort();
              // Note that we don't remove the aborted communicators from the
              // cache. The reason is that if we do remove the communicator
              // from the cache, it is possible that a new collective operation
              // calls `ncclCommInitRank` to create a new communicator whereas
              // other ranks might have failed/timed out and didn't enter
              // `ncclCommInitRank`. As a result, when there is a failure on
              // a communicator the application receives an exception and its
              // their responsibility to destroy the process group and recreate
              // it to recover from errors.
              abortedCommIds.emplace(buildNcclUniqueIdStr(ncclComm->getNcclId()));
            }
          }
        }
      }
    }

    if (asyncErrorHandling_) {
      std::unique_lock<std::mutex> lock(workMetaListMutex_);
      for (auto& work : workMetaList_) {
        work.checkAndSetException();
        // Aborting NCCL Communicators due to errors is already handled above.
        if (work.exception()) {
          continue;
        }

        // Check for Timeouts in the WorkNCCL Operations, and abort all
        // communicators accordingly.
        if (work.timedOut()) {
          LOG(INFO) << "[" << rank_ << "] caught collective operation timeout";
          std::exception_ptr exception_ptr = std::make_exception_ptr(
              std::runtime_error("NCCL Operation Timed Out"));
          work.setException(exception_ptr);
          for (const auto& ncclComm : work.ncclComms_) {
            ncclComm->ncclCommAbort();
            abortedCommIds.emplace(buildNcclUniqueIdStr(ncclComm->getNcclId()));
          }
        }
      }
    }

    if (blockingWait_) {
      // When we abort a communicator on one rank, it is likely that might cause
      // other ranks to hang indefinitely. As a result, whenever we abort a
      // communicator, we write its ID to the store. The watchdog on other ranks
      // then monitor the store, find an aborted communicator ID and abort their
      // respective communicator as well.

      // Record the aborted communicators locally and in the store.
      for (const auto& abortedCommId : abortedCommIds) {
        abortedComms_.emplace(abortedCommId);
        const auto& storeKey = getNcclAbortedCommStoreKey(abortedCommId);
        store_->set(storeKey, {});
        LOG(INFO) << "Watchdog wrote aborted communicator id to store: "
                  << storeKey;
      }

      // Check for any communicators in the store and abort them if needed.
      for (const auto& commId : allCommIds) {
        if (abortedComms_.find(commId) == abortedComms_.end()) {
          // Check if we need to abort them if not already aborted (shouldn't
          // wait more than the watchdog sleep time.).
          const auto& storeKey = getNcclAbortedCommStoreKey(commId);
          try {
            store_->wait(
                {storeKey},
                std::chrono::milliseconds(kWaitForAbortCommStoreKey));
            LOG(INFO) << "Found key in store: " << storeKey
                      << ", aborting appropriate communicators";

            // Now abort the appropriate communicators.
            std::lock_guard<std::mutex> lock(mutex_);
            auto it = ncclIdToCommMap_.find(commId);
            TORCH_INTERNAL_ASSERT(it != ncclIdToCommMap_.end());
            for (const auto& ncclComm : it->second) {
              ncclComm->ncclCommAbort();
            }
            abortedComms_.emplace(commId);
            LOG(INFO) << "Aborted communicators for key in store: " << storeKey;
          } catch (std::exception& e) {
            VLOG(1) << "Did not find key in store: " << storeKey
                    << ", error: " << e.what();
          }
        }
      }
    }

    std::unique_lock<std::mutex> lock(watchdogCVMutex_);
    watchdogCV_.wait_for(
        lock,
        std::chrono::milliseconds(kWatchdogThreadSleepMillis),
        [&]() -> bool { return terminateProcessGroup_.load(); });
  }
}

void ProcessGroupNCCL::workCleanupLoop() {
  bool done = false;
  while (!terminateProcessGroup_.load() || !done) {
    std::list<WorkNCCL> doneWorks;
    {
      std::unique_lock<std::mutex> lock(workMetaListMutex_);
      // We busy-poll the work vector every kWatchdogThreadSleepMillis
      // milliseconds as long as the atomic is True.
      workMetaListCV_.wait_for(
          lock,
          std::chrono::milliseconds(kWorkCleanupThreadSleepMillis),
          [&]() -> bool { return terminateProcessGroup_.load(); });

      for (auto it = workMetaList_.begin(); it != workMetaList_.end();
           /* no increment*/) {
        auto& work = *it;
        if (work.isCompleted()) {
          // Handle Exceptions on failed GPU operations and remove completed
          // workNCCL objects from work vector.
          if (!terminateProcessGroup_.load()) {
            work.handleNCCLGuard();
          }
          doneWorks.push_back(std::move(*it));
          it = workMetaList_.erase(it);
        } else {
          // Increment the iterator if the current WorkNCCL object is not
          // completed.
          ++it;
        }
      }
      done = workMetaList_.empty();
    }
    doneWorks.clear();
  }
}

std::exception_ptr ProcessGroupNCCL::WorkNCCL::checkForNCCLErrors(
    const std::vector<std::shared_ptr<NCCLComm>>& ncclComms) const {
  return checkForNCCLErrorsInternal(ncclComms);
}

std::exception_ptr ProcessGroupNCCL::checkForNCCLErrors(
    const std::vector<std::shared_ptr<NCCLComm>>& ncclComms) {
  return checkForNCCLErrorsInternal(ncclComms);
}

std::exception_ptr ProcessGroupNCCL::checkForNCCLErrorsInternal(
    const std::vector<std::shared_ptr<NCCLComm>>& ncclComms) {
  for (const auto& ncclComm : ncclComms) {
    ncclResult_t ncclAsyncErr = ncclComm->checkForNcclError();
    if (ncclAsyncErr != ncclSuccess) {
      return std::make_exception_ptr(std::runtime_error(
          "NCCL error: " + ncclGetErrorWithVersion(ncclAsyncErr)));
    }
  }

  return nullptr;
}

void ProcessGroupNCCL::broadcastUniqueNCCLID(ncclUniqueId* ncclID) {
  // For every NCCL communicator that we create we need to broadcast
  // a unique ID from rank 0 to all other ranks. This broadcast is
  // done by rank 0 setting a key in the store and all other ranks
  // retrieving the contents of that key. A single process group
  // may create multiple NCCL communicators, so we use a sequence
  // number to differentiate between them.
  std::string storeKey = std::to_string(ncclCommCounter_++);
  if (rank_ == 0) {
    auto vec = std::vector<uint8_t>(
        reinterpret_cast<uint8_t*>(ncclID),
        reinterpret_cast<uint8_t*>(ncclID) + NCCL_UNIQUE_ID_BYTES);
    store_->set(storeKey, vec);
  } else {
    auto vec = store_->get(storeKey);
    TORCH_CHECK(vec.size() == NCCL_UNIQUE_ID_BYTES);
    std::memcpy(ncclID, vec.data(), vec.size());
  }
}

std::vector<std::shared_ptr<NCCLComm>>& ProcessGroupNCCL::getNCCLComm(
    const std::string& devicesKey,
    const std::vector<at::Device>& devices,
    NCCLCommType commType,
    int p2pRank) {
  // Sanity check
  if (devicesKey.empty()) {
    throw std::runtime_error(
        "Not able to create/get the NCCL Communicator since "
        "the GPU devices are not known");
  }

  for (auto& device : devices) {
    usedDeviceIdxs_.insert(device.index());
  }

  {
    std::lock_guard<std::mutex> lock(mutex_);
    if (devNCCLCommMap_.find(devicesKey) != devNCCLCommMap_.end()) {
      // Reuse the cached communicator if there is one.
      return devNCCLCommMap_[devicesKey];
    }
  }

  // NCCL communicator not cached, create a new entry
  std::vector<std::shared_ptr<NCCLComm>> ncclComms;
  ncclComms.resize(devices.size());

  // Create the unique NCCL ID and broadcast it
  ncclUniqueId ncclID;

  // For point-to-point communication, lower rank of the two will get unique id.
  if (rank_ == 0 || (commType != NCCLCommType::COLL && p2pRank == 0)) {
    C10D_NCCL_CHECK(ncclGetUniqueId(&ncclID));
  }

  // Broadcast so that each process can have a unique NCCL ID
  broadcastUniqueNCCLID(&ncclID);

  at::cuda::OptionalCUDAGuard gpuGuard;

  std::vector<at::cuda::CUDAStream> streamVal;
  streamVal.reserve(devices.size());

  // [Group Start/End Note] This is used to ensure that nccl communicator will be created
  // before communication primitives are called. Let's look at this example:
  // Using the batch_isend_irecv to send a tensor to a target process. On the sender side,
  // the corresponding underlying NCCL calls will look like
  //   ncclGroupStart() // This is in batch_isend_irecv
  //   ncclGroupStart() // This is [Note 1]
  //   ncclCommInitRank() // Inside NCCLComm::create
  //   ncclSend()
  //   ncclGroupEnd() // This is [Note 2]
  //   ncclGroupEnd() // This is in batch_isend_irecv
  // With this pattern, the nccl communicator will be created in the last ncclGroupEnd
  // which means when ncclSend is processed, the passed communicator argument is NULL which will
  // lead to runtime error. So we need to "close" all active nccl groups to ensure
  // nccl communicator is actually created before encountering any communication calls.
  // This is why we need the following for loop.
  for (size_t i = 0; i < ncclActiveGroupCounter_; ++i) {
    C10D_NCCL_CHECK(ncclGroupEnd());
  }

  // [Note 1] Create the NCCL communicators for each GPU
  C10D_NCCL_CHECK(ncclGroupStart());

  for (size_t i = 0; i < devices.size(); ++i) {
    // GPU world size and GPU rank
    int numRanks, rank;

    if (commType == NCCLCommType::COLL) {
      numRanks = getSize() * devices.size();
      rank = getRank() * devices.size() + i;
    } else {
    // For point-to-point operation, there are only 2 processes involved so
    // the GPU rank is either 0 or 1.
      numRanks = 2;
      rank = p2pRank;
    }
    // Get the device index
    int deviceIndex = devices[i].index();

    gpuGuard.set_index(deviceIndex);
    ncclComms[i] = NCCLComm::create(numRanks, rank, ncclID);

    // Creates the NCCL streams
    streamVal.push_back(at::cuda::getStreamFromPool(isHighPriorityStream_));

    // If not set before, get a dedicated stream for the device to run
    // FutureNCCL then callbacks.
    std::lock_guard<std::mutex> lock(mutex_);
    if (futureNCCLCallbackStreams_[deviceIndex] == nullptr) {
      futureNCCLCallbackStreams_[deviceIndex] =
          std::make_shared<at::cuda::CUDAStream>(at::cuda::getStreamFromPool(isHighPriorityStream_));
    }
  }

  // [Note 2 ]
  C10D_NCCL_CHECK(ncclGroupEnd());

  // See [Group Start/End Note]
  for (size_t i = 0; i < ncclActiveGroupCounter_; ++i) {
    C10D_NCCL_CHECK(ncclGroupStart());
  }

  ncclStreams_.emplace(devicesKey, std::move(streamVal));

  // Note: these events are created with the (default) cudaEventDisableTiming
  // flag This flag provides the best performance when used with
  // cudaStreamWaitEvent() and cudaEventQuery(). Since we here don't measure the
  // performance using cudaEvent, this should be set.
  ncclEvents_.emplace(
      std::piecewise_construct,
      std::make_tuple(devicesKey),
      std::make_tuple(devices.size()));

  // Hold the lock before modifying the cache.
  std::lock_guard<std::mutex> lock(mutex_);

  // Record the communicators based on ncclUniqueId.
  ncclIdToCommMap_.emplace(buildNcclUniqueIdStr(ncclID), ncclComms);

  // Move the NCCL resource to cache
  devNCCLCommMap_.emplace(devicesKey, std::move(ncclComms));
  return devNCCLCommMap_[devicesKey];
}

namespace {

// Check validity of tensor
void check_gpu_single_tensor(const at::Tensor& tensor) {
  if (!tensor.is_cuda() || tensor.is_sparse()) {
    throw std::runtime_error("Tensors must be CUDA and dense");
  }
  if (!tensor.is_contiguous()) {
    throw std::runtime_error("Tensors must be contiguous");
  }
}

// Check that all `tensors' have the same type and shape and are distributed
// across distinct GPUs.
void check_gpu_tensors(const std::vector<at::Tensor>& tensors) {
  if (tensors.size() == 0) {
    throw std::runtime_error("Tensor list must be nonempty");
  }
  if (tensors.size() > static_cast<size_t>(at::cuda::getNumGPUs())) {
    throw std::runtime_error(
        "Tensor list mustn't be larger than the number of available GPUs");
  }

  const auto& first = tensors.front();

  // Set for ensuring that tensors are on separate devices.
  std::unordered_set<decltype(first.get_device())> usedDevices;
  usedDevices.reserve(tensors.size());

  for (const auto& t : tensors) {
    if (!t.is_cuda() || t.is_sparse()) {
      throw std::runtime_error("Tensors must be CUDA and dense");
    }
    if (t.scalar_type() != first.scalar_type()) {
      throw std::runtime_error("Tensors must have identical type");
    }
    if (t.sizes() != first.sizes()) {
      throw std::runtime_error("Tensors must have identical size");
    }
    if (t.strides() != first.strides()) {
      throw std::runtime_error("Tensors must have identical strides");
    }
    if (!t.is_non_overlapping_and_dense()) {
      throw std::runtime_error("Tensors must be non-overlapping and dense");
    }
    const auto inserted = usedDevices.insert(t.get_device()).second;
    if (!inserted) {
      throw std::runtime_error("Tensors must be on distinct GPU devices");
    }
  }
}

// Flatten each list in `tensor_lists' for a gather or scatter operation, and
// ensure compatibility with the corresponding tensor in `other'.
std::vector<at::Tensor> flatten_for_scatter_gather(
    std::vector<std::vector<at::Tensor>>& tensor_lists,
    std::vector<at::Tensor>& other,
    size_t world_size) {
  if (tensor_lists.size() != other.size()) {
    throw std::runtime_error(
        "Tensor list operands to scatter/gather must have the same length");
  }
  const auto num_devices = tensor_lists.size();

  std::vector<at::Tensor> flattened;
  flattened.resize(num_devices);

  for (auto i = size_t{}; i < num_devices; ++i) {
    if (tensor_lists[i].size() != world_size * num_devices) {
      throw std::runtime_error(
          "Tensor list input to scatter/gather must match number of collective"
          " participants");
    }

    // Only check device match for the first tensor in the list; the call to
    // newLikeFlat() below will check the rest.
    if (tensor_lists[i].front().get_device() != other[i].get_device()) {
      throw std::runtime_error(
          "Corresponding input/output tensors to scatter/gather must all reside"
          " on the same device");
    }

    for (const auto& t : tensor_lists[i]) {
      if (t.numel() != other[i].numel()) {
        throw std::runtime_error(
            "All tensor operands to scatter/gather must have the same number of elements");
      }
    }
    // Flatten the tensors (from all ranks) into a single big tensor.
    flattened[i] = newLikeFlat(tensor_lists, i);
  }
  return flattened;
}

} // namespace

std::shared_ptr<ProcessGroupNCCL::WorkNCCL> ProcessGroupNCCL::initWork(
    std::vector<at::Device> devices) {
  return std::make_shared<ProcessGroupNCCL::WorkNCCL>(devices);
}

std::vector<at::Tensor> ProcessGroupNCCL::WorkNCCL::result() {
  return *outputs_;
}

c10::intrusive_ptr<c10::ivalue::Future> ProcessGroupNCCL::WorkNCCL::
    getFuture() {
  TORCH_INTERNAL_ASSERT(
      outputs_->size() == 1,
      "WorkNCCL's getFuture API is only supported for single-process single-device mode.");
  auto deviceIndex = (*outputs_)[0].device().index();
  // Create a new FutureNCCL object after checking for single-process
  // single-device mode.
  return c10::make_intrusive<FutureNCCL>(
      at::IValue(*outputs_),
      deviceIndex,
      cudaEvents_,
      futureNCCLCallbackStreams_[deviceIndex]);
}

void ProcessGroupNCCL::workEnqueue(
    std::shared_ptr<ProcessGroupNCCL::WorkNCCL> work) {
  if (!terminateProcessGroup_.load()) {
    std::lock_guard<std::mutex> lock(workMetaListMutex_);
    // Avoid view tensors to be processed in cleanup thread.
    // View tensors' destruction invokes autograd_meta, which
    // needs to be destructed in user thread. Otherwise will
    // get deadlock. Here we enqueue work without outputs_.
    workMetaList_.emplace_back(WorkNCCL(*work));
  }
}
ProcessGroupNCCL::Options::Options()
    : opTimeout(kProcessGroupNCCLOpTimeoutMillis), isHighPriorityStream(false) {}

template <typename Fn, typename PreProcess, typename PostProcess>
std::shared_ptr<ProcessGroup::Work> ProcessGroupNCCL::collective(
    std::vector<at::Tensor>& inputs,
    std::vector<at::Tensor>& outputs,
    Fn fn,
    PreProcess pre,
    PostProcess post) {
  const auto devices = getDeviceList(inputs);
  const auto key = getKeyFromDevices(devices);
  auto& ncclComms = getNCCLComm(key, devices);

  // First let NCCL streams wait for input tensors allocation streams
  syncStreams(devices, ncclEvents_[key], ncclStreams_[key]);

  // Work itself will create the CUDA events on all GPUs of tensors
  auto work = initWork(devices);

  // Store references to outputs and futureNCCLCallbackStream to be used by
  // WorkNCCL::getFuture.
  work->outputs_ = std::make_shared<std::vector<at::Tensor>>(outputs);
  work->futureNCCLCallbackStreams_ = futureNCCLCallbackStreams_;

  at::cuda::OptionalCUDAGuard gpuGuard;

  pre(ncclStreams_[key]);

  for (size_t i = 0; i < inputs.size(); ++i) {
    gpuGuard.set_index(devices[i].index());
    at::cuda::CUDAStream& ncclStream = ncclStreams_[key][i];

    // Both `inputs' and `outputs' are created on a worker stream and used in
    // different ncclStreams.  Hence, both must record the ncclStream to
    // prevent being freed before the collective finishes.
    //
    // We only record `inputs' here, and leave recording `outputs' to `fn' for
    // operations where `inputs' and `outputs' are not the same.
    //
    // See [Sync Streams].
    c10::cuda::CUDACachingAllocator::recordStream(
        inputs[i].storage().data_ptr(), ncclStream);
  }

  {
    AutoNcclGroup nccl_group_guard;
    for (size_t i = 0; i < inputs.size(); ++i) {
      gpuGuard.set_index(devices[i].index());
      at::cuda::CUDAStream& ncclStream = ncclStreams_[key][i];
      C10D_NCCL_CHECK(
          fn(inputs[i], outputs[i], ncclComms[i]->getNcclComm(), ncclStream));
    }
  }

  post(ncclStreams_[key]);

  // Event should only be recorded after the ncclGroupEnd()
  for (size_t i = 0; i < inputs.size(); ++i) {
    at::cuda::CUDAStream& ncclStream = ncclStreams_[key][i];
    (*work->cudaEvents_)[i].record(ncclStream);
    work->ncclComms_[i] = ncclComms[i];
    work->blockingWait_ = blockingWait_;
    work->opTimeout_ = opTimeout_;
    work->store_ = store_;
  }

  if (asyncErrorHandling_) {
    workEnqueue(work);
  }

  return work;
}

template <typename Fn, typename PreProcess, typename PostProcess>
std::shared_ptr<ProcessGroup::Work> ProcessGroupNCCL::pointToPoint(
    std::vector<at::Tensor>& tensors,
    Fn fn,
<<<<<<< HEAD
    bool isRecv,
    PreProcess pre,
    PostProcess post) {
  const auto devices = getDeviceList(tensors);
  const auto key = getKeyFromDevices(devices);
  auto& ncclComms = getNCCLComm(key, devices);
=======
    int peer,
    NCCLCommType commType,
    PreProcess pre,
    PostProcess post) {
  const auto devices = getDeviceList(tensors);
  const auto key = getKeySendRecv(rank_, peer);
  int p2pRank = rank_ < peer ? 0 : 1;
  auto& ncclComms = getNCCLComm(key, devices, commType, p2pRank);
>>>>>>> 8bc0c755

  // First let NCCL streams wait for input tensors allocation streams
  syncStreams(devices, ncclEvents_[key], ncclStreams_[key]);

  // Work itself will create the CUDA events on all GPUs of tensors
  auto work = initWork(devices);

<<<<<<< HEAD
  if (isRecv) {
=======
  if (commType == NCCLCommType::RECV) {
>>>>>>> 8bc0c755
    // Store references to outputs and futureNCCLCallbackStream to be used by
    // WorkNCCL::getFuture.
    work->outputs_ = std::make_shared<std::vector<at::Tensor>>(tensors);
    work->futureNCCLCallbackStreams_ = futureNCCLCallbackStreams_;
  }

  at::cuda::OptionalCUDAGuard gpuGuard;

  pre(ncclStreams_[key]);

  for (size_t i = 0; i < tensors.size(); ++i) {
    gpuGuard.set_index(devices[i].index());
    at::cuda::CUDAStream& ncclStream = ncclStreams_[key][i];

    // Both send tensor and recv tensor are created on a worker stream and used in
    // different ncclStreams.  Hence, both must record the ncclStream to
    // prevent being freed before the collective finishes.
    //
    // See [Sync Streams].
    c10::cuda::CUDACachingAllocator::recordStream(
        tensors[i].storage().data_ptr(), ncclStream);
  }

  {
    AutoNcclGroup nccl_group_guard;
    for (size_t i = 0; i < tensors.size(); ++i) {
      gpuGuard.set_index(devices[i].index());
      at::cuda::CUDAStream& ncclStream = ncclStreams_[key][i];
<<<<<<< HEAD
      C10D_NCCL_CHECK(
          fn(tensors[i], ncclComms[i]->getNcclComm(), ncclStream));
=======
      // For point-to-point communication, NCCL ranks can only
      // be 0 or 1.
      int p2pTargetRank = 1 - p2pRank;
      C10D_NCCL_CHECK(
          fn(tensors[i], ncclComms[i]->getNcclComm(), ncclStream, p2pTargetRank));
>>>>>>> 8bc0c755
    }
  }

  post(ncclStreams_[key]);

  // Event should only be recorded after the ncclGroupEnd()
  for (size_t i = 0; i < tensors.size(); ++i) {
    at::cuda::CUDAStream& ncclStream = ncclStreams_[key][i];
    (*work->cudaEvents_)[i].record(ncclStream);
    work->ncclComms_[i] = ncclComms[i];
    work->blockingWait_ = blockingWait_;
    work->opTimeout_ = opTimeout_;
    work->store_ = store_;
  }

  return work;
}

template <typename Fn>
std::shared_ptr<ProcessGroup::Work> ProcessGroupNCCL::collective(
    std::vector<at::Tensor>& inputs,
    std::vector<at::Tensor>& outputs,
    Fn fn) {
  return collective(
      inputs,
      outputs,
      fn,
      [](std::vector<at::cuda::CUDAStream>&) {},
      [](std::vector<at::cuda::CUDAStream>&) {});
}

template <typename Fn>
std::shared_ptr<ProcessGroup::Work> ProcessGroupNCCL::pointToPoint(
    std::vector<at::Tensor>& tensor,
    Fn fn,
<<<<<<< HEAD
    bool isRecv) {
  return pointToPoint(
      tensor,
      fn,
      isRecv,
=======
    int peer,
    NCCLCommType type) {
  return pointToPoint(
      tensor,
      fn,
      peer,
      type,
>>>>>>> 8bc0c755
      [](std::vector<at::cuda::CUDAStream>&) {},
      [](std::vector<at::cuda::CUDAStream>&) {});
}

std::shared_ptr<ProcessGroup::Work> ProcessGroupNCCL::allreduce(
    std::vector<at::Tensor>& tensors,
    const AllreduceOptions& opts) {
  check_gpu_tensors(tensors);

  return collective(
      tensors,
      tensors,
      [&](at::Tensor& input,
          at::Tensor& output,
          ncclComm_t comm,
          at::cuda::CUDAStream& stream) {
        return ncclAllReduce(
            input.data_ptr(),
            output.data_ptr(),
            input.numel(),
            getNcclDataType(input.scalar_type()),
            getNcclReduceOp(opts.reduceOp, input),
            comm,
            stream.stream());
      });
}

std::shared_ptr<ProcessGroup::Work> ProcessGroupNCCL::allreduce_coalesced(
    std::vector<at::Tensor>& tensors,
    const AllreduceCoalescedOptions& opts) {
  throw std::runtime_error(
      "allreduce_coalesced is currently not supported with NCCL");
}

std::shared_ptr<ProcessGroup::Work> ProcessGroupNCCL::broadcast(
    std::vector<at::Tensor>& tensors,
    const BroadcastOptions& opts) {
  check_gpu_tensors(tensors);

  return collective(
      tensors,
      tensors,
      [&](at::Tensor& input,
          at::Tensor& output,
          ncclComm_t comm,
          at::cuda::CUDAStream& stream) {
        const auto root = opts.rootRank * tensors.size() + opts.rootTensor;
        return ncclBcast(
            input.data_ptr(),
            input.numel(),
            getNcclDataType(input.scalar_type()),
            root,
            comm,
            stream.stream());
      });
}

std::shared_ptr<ProcessGroup::Work> ProcessGroupNCCL::reduce(
    std::vector<at::Tensor>& tensors,
    const ReduceOptions& opts) {
  check_gpu_tensors(tensors);

  return collective(
      tensors,
      tensors,
      [&](at::Tensor& input,
          at::Tensor& output,
          ncclComm_t comm,
          at::cuda::CUDAStream& stream) {
        const auto root = opts.rootRank * tensors.size() + opts.rootTensor;
        return ncclReduce(
            input.data_ptr(),
            output.data_ptr(),
            input.numel(),
            getNcclDataType(input.scalar_type()),
            getNcclReduceOp(opts.reduceOp, input),
            root,
            comm,
            stream.stream());
      });
}

std::shared_ptr<ProcessGroup::Work> ProcessGroupNCCL::allgather(
    std::vector<std::vector<at::Tensor>>& outputTensors,
    std::vector<at::Tensor>& inputTensors,
    const AllgatherOptions& opts) {
  check_gpu_tensors(inputTensors);

  auto outputFlattened =
      flatten_for_scatter_gather(outputTensors, inputTensors, size_);
  check_gpu_tensors(outputFlattened);

  return collective(
      inputTensors,
      outputFlattened,
      [&](at::Tensor& input,
          at::Tensor& output,
          ncclComm_t comm,
          at::cuda::CUDAStream& stream) {
        c10::cuda::CUDACachingAllocator::recordStream(
            output.storage().data_ptr(), stream);
        return ncclAllGather(
            input.data_ptr(),
            output.data_ptr(),
            input.numel(),
            getNcclDataType(input.scalar_type()),
            comm,
            stream.stream());
      },
      [&](std::vector<at::cuda::CUDAStream>& ncclStreams) {},
      [&](std::vector<at::cuda::CUDAStream>& ncclStreams) {
        // Copy the flattened output tensors to the outputs.
        for (size_t i = 0; i < outputTensors.size(); ++i) {
          at::cuda::CUDAStreamGuard guard(ncclStreams[i]);
          for (size_t j = 0; j < outputTensors[0].size(); ++j) {
            // See [Sync Streams].
            c10::cuda::CUDACachingAllocator::recordStream(
                outputTensors[i][j].storage().data_ptr(), ncclStreams[i]);

            outputTensors[i][j].copy_(outputFlattened[i][j], true);
          }
        }
      });
}

std::shared_ptr<ProcessGroup::Work> ProcessGroupNCCL::allgather_coalesced(
    std::vector<std::vector<at::Tensor>>& /* unused */,
    std::vector<at::Tensor>& /* unused */,
    const AllgatherOptions& /* unused */) {
  throw std::runtime_error(
      "ProcessGroupNCCL does not support allgather_coalesced");
}

std::shared_ptr<ProcessGroup::Work> ProcessGroupNCCL::reduce_scatter(
    std::vector<at::Tensor>& outputTensors,
    std::vector<std::vector<at::Tensor>>& inputTensors,
    const ReduceScatterOptions& opts) {
  check_gpu_tensors(outputTensors);

  auto inputFlattened =
      flatten_for_scatter_gather(inputTensors, outputTensors, size_);
  check_gpu_tensors(inputFlattened);

  return collective(
      inputFlattened,
      outputTensors,
      [&](at::Tensor& input,
          at::Tensor& output,
          ncclComm_t comm,
          at::cuda::CUDAStream& stream) {
        c10::cuda::CUDACachingAllocator::recordStream(
            output.storage().data_ptr(), stream);
        return ncclReduceScatter(
            input.data_ptr(),
            output.data_ptr(),
            output.numel(),
            getNcclDataType(input.scalar_type()),
            getNcclReduceOp(opts.reduceOp, input),
            comm,
            stream.stream());
      },
      [&](std::vector<at::cuda::CUDAStream>& ncclStreams) {
        // Copy the input tensors to the flattened inputs.
        for (size_t i = 0; i < inputTensors.size(); ++i) {
          at::cuda::CUDAStreamGuard guard(ncclStreams[i]);
          for (size_t j = 0; j < inputTensors[0].size(); ++j) {
            // See [Sync Streams].
            c10::cuda::CUDACachingAllocator::recordStream(
                inputTensors[i][j].storage().data_ptr(), ncclStreams[i]);

            inputFlattened[i][j].copy_(inputTensors[i][j], true);
          }
        }
      },
      [&](std::vector<at::cuda::CUDAStream>& ncclStreams) {});
}

std::shared_ptr<ProcessGroup::Work> ProcessGroupNCCL::barrier(
    const BarrierOptions& opts) {
  std::vector<at::Device> devices;
  if (usedDeviceIdxs_.empty()) {
    // This means there is not yet a NCCL collective being called
    // Here we have to use the best guesses and will use a single GPU to call
    // allreduce to achieve barrier.
    // In case the multiple processes fall into the same node, we use rank to
    // ensure that each process is on a different GPU
    auto numGPUs = at::cuda::getNumGPUs();
    int16_t deviceIdx = static_cast<int16_t>(rank_ % numGPUs);
    devices.push_back(at::Device(at::DeviceType::CUDA, deviceIdx));
  } else {
    for (auto usedDeviceIdx : usedDeviceIdxs_) {
      devices.push_back(at::Device(at::DeviceType::CUDA, usedDeviceIdx));
    }
  }

  std::vector<at::Tensor> barrierTensors;
  barrierTensors.reserve(devices.size());

  at::cuda::OptionalCUDAGuard gpuGuard;
  for (auto& device : devices) {
    gpuGuard.set_index(device.index());
    barrierTensors.push_back(at::empty(
        {1},
        at::TensorOptions().device(at::DeviceType::CUDA).dtype(at::kByte)));
  }

  // All reduce to achieve the barrier
  auto work = allreduce(barrierTensors);

  // Work will take over barrierTensors
  auto ncclWork = dynamic_cast<ProcessGroupNCCL::WorkNCCL*>(work.get());
  TORCH_CHECK(ncclWork);
  ncclWork->barrierTensors_ = std::move(barrierTensors);

  return work;
}

#ifdef ENABLE_NCCL_P2P_SUPPORT
std::shared_ptr<ProcessGroup::Work> ProcessGroupNCCL::alltoall_base(
    at::Tensor& outputTensor,
    at::Tensor& inputTensor,
    std::vector<int64_t>& outputSplitSizes,
    std::vector<int64_t>& inputSplitSizes,
    const AllToAllOptions& /* unused */) {
  check_gpu_single_tensor(outputTensor);
  check_gpu_single_tensor(inputTensor);
  if (outputSplitSizes.size() == 0 && inputSplitSizes.size() == 0) {
    std::vector<at::Tensor> inputTensors = {inputTensor};
    std::vector<at::Tensor> outputTensors = {outputTensor};
    return collective(
        inputTensors,
        outputTensors,
        [&](at::Tensor& input,
            at::Tensor& output,
            ncclComm_t comm,
            at::cuda::CUDAStream& stream) {
          return ncclAlltoall(
              input.data_ptr(),
              output.data_ptr(),
              input.numel() / size_,
              input.element_size(),
              getNcclDataType(input.scalar_type()),
              comm,
              stream.stream());
        });
  } else {
    c10d::checkSplitSizes(inputSplitSizes, inputTensor, size_);
    c10d::checkSplitSizes(outputSplitSizes, outputTensor, size_);
    std::vector<at::Tensor> inputTensors = {inputTensor};
    std::vector<at::Tensor> outputTensors = {outputTensor};
    return collective(
        inputTensors,
        outputTensors,
        [&](at::Tensor& input,
            at::Tensor& output,
            ncclComm_t comm,
            at::cuda::CUDAStream& stream) {
          std::vector<size_t> send_lengths(size_);
          std::vector<size_t> recv_lengths(size_);
          std::vector<size_t> send_offsets(size_);
          std::vector<size_t> recv_offsets(size_);
          c10d::computeLengthsAndOffsets(
              inputSplitSizes, input, &send_lengths, &send_offsets);
          c10d::computeLengthsAndOffsets(
              outputSplitSizes, output, &recv_lengths, &recv_offsets);
          return ncclAlltoallv(
              input.data_ptr(),
              send_lengths.data(),
              send_offsets.data(),
              output.data_ptr(),
              recv_lengths.data(),
              recv_offsets.data(),
              input.element_size(),
              getNcclDataType(input.scalar_type()),
              comm,
              stream.stream());
        });
  }
}

std::shared_ptr<ProcessGroup::Work> ProcessGroupNCCL::send(
    std::vector<at::Tensor>& tensors,
    int dstRank,
    int /* unused */) {
  check_gpu_tensors(tensors);
  auto ret = pointToPoint(
      tensors,
      [&](at::Tensor& input,
          ncclComm_t comm,
<<<<<<< HEAD
          at::cuda::CUDAStream& stream) {
=======
          at::cuda::CUDAStream& stream,
          int dst) {
>>>>>>> 8bc0c755
        return ncclSend(
            input.data_ptr(),
            input.numel(),
            getNcclDataType(input.scalar_type()),
<<<<<<< HEAD
            dstRank,
            comm,
            stream.stream());
      },
      /* isRecv */ false);
=======
            dst,
            comm,
            stream.stream());
      },
      dstRank,
      NCCLCommType::SEND);
>>>>>>> 8bc0c755
  return ret;
}

std::shared_ptr<ProcessGroup::Work> ProcessGroupNCCL::recv(
    std::vector<at::Tensor>& tensors,
    int srcRank,
    int /* unused */) {
  check_gpu_tensors(tensors);
  auto ret= pointToPoint(
      tensors,
      [&](at::Tensor& output,
          ncclComm_t comm,
<<<<<<< HEAD
          at::cuda::CUDAStream& stream) {
=======
          at::cuda::CUDAStream& stream,
          int src) {
>>>>>>> 8bc0c755
        return ncclRecv(
            output.data_ptr(),
            output.numel(),
            getNcclDataType(output.scalar_type()),
<<<<<<< HEAD
            srcRank,
            comm,
            stream.stream());
      },
      /* isRecv */ true);
=======
            src,
            comm,
            stream.stream());
      },
      srcRank,
      NCCLCommType::RECV);
>>>>>>> 8bc0c755
  return ret;
}
#else
std::shared_ptr<ProcessGroup::Work> ProcessGroupNCCL::alltoall_base(
    at::Tensor& /* unused */,
    at::Tensor& /* unused */,
    std::vector<int64_t>& /* unused */,
    std::vector<int64_t>& /* unused */,
    const AllToAllOptions& /* unused */) {
  throw std::runtime_error(
      "ProcessGroupNCCL only supports alltoall* for NCCL lib version >= 2.7.0");
}

std::shared_ptr<ProcessGroup::Work> ProcessGroupNCCL::send(
    std::vector<at::Tensor>& /* unused */,
    int /* unused */,
    int /* unused */) {
  throw std::runtime_error(
      "ProcessGroupNCCL only supports send for NCCL lib version >= 2.7.0");
}

std::shared_ptr<ProcessGroup::Work> ProcessGroupNCCL::recv(
    std::vector<at::Tensor>& /* unused */,
    int /* unused */,
    int /* unused */) {
  throw std::runtime_error(
      "ProcessGroupNCCL only supports recv for NCCL lib version >= 2.7.0");
}
#endif

void ProcessGroupNCCL::groupStart() {
#if defined(NCCL_MAJOR) && (NCCL_MAJOR >= 2)
  C10D_NCCL_CHECK(ncclGroupStart());
<<<<<<< HEAD
#endif
  ++ncclActiveGroupCounter_;
}

void ProcessGroupNCCL::groupEnd() {
#if defined(NCCL_MAJOR) && (NCCL_MAJOR >= 2)
  C10D_NCCL_CHECK(ncclGroupEnd());
#endif
=======
#endif
  ++ncclActiveGroupCounter_;
}

void ProcessGroupNCCL::groupEnd() {
#if defined(NCCL_MAJOR) && (NCCL_MAJOR >= 2)
  C10D_NCCL_CHECK(ncclGroupEnd());
#endif
>>>>>>> 8bc0c755
  --ncclActiveGroupCounter_;
}

std::shared_ptr<ProcessGroup::Work> ProcessGroupNCCL::alltoall(
    std::vector<at::Tensor>& /* unused */,
    std::vector<at::Tensor>& /* unused */,
    const AllToAllOptions& /* unused */) {
  throw std::runtime_error("ProcessGroupNCCL does not support alltoall");
}

std::shared_ptr<ProcessGroup::Work> ProcessGroupNCCL::gather(
    std::vector<std::vector<at::Tensor>>& /* unused */,
    std::vector<at::Tensor>& /* unused */,
    const GatherOptions& /* unused */) {
  throw std::runtime_error("ProcessGroupNCCL does not support gather");
}

std::shared_ptr<ProcessGroup::Work> ProcessGroupNCCL::scatter(
    std::vector<at::Tensor>& /* unused */,
    std::vector<std::vector<at::Tensor>>& /* unused */,
    const ScatterOptions& /* unused */) {
  throw std::runtime_error("ProcessGroupNCCL does not support scatter");
}

std::shared_ptr<ProcessGroup::Work> ProcessGroupNCCL::recvAnysource(
    std::vector<at::Tensor>& /* unused */,
    int /* unused */) {
  throw std::runtime_error("ProcessGroupNCCL does not support recvAnysource");
}

std::shared_ptr<ProcessGroup::Work> ProcessGroupNCCL::allgather_base(
    at::Tensor& /*unused */,
    at::Tensor& /*unused */,
    const AllgatherOptions& /*unused */) {
  throw std::runtime_error(
      "no support for allgather_base in NCCL process group");
}

} // namespace c10d<|MERGE_RESOLUTION|>--- conflicted
+++ resolved
@@ -1059,14 +1059,6 @@
 std::shared_ptr<ProcessGroup::Work> ProcessGroupNCCL::pointToPoint(
     std::vector<at::Tensor>& tensors,
     Fn fn,
-<<<<<<< HEAD
-    bool isRecv,
-    PreProcess pre,
-    PostProcess post) {
-  const auto devices = getDeviceList(tensors);
-  const auto key = getKeyFromDevices(devices);
-  auto& ncclComms = getNCCLComm(key, devices);
-=======
     int peer,
     NCCLCommType commType,
     PreProcess pre,
@@ -1075,7 +1067,6 @@
   const auto key = getKeySendRecv(rank_, peer);
   int p2pRank = rank_ < peer ? 0 : 1;
   auto& ncclComms = getNCCLComm(key, devices, commType, p2pRank);
->>>>>>> 8bc0c755
 
   // First let NCCL streams wait for input tensors allocation streams
   syncStreams(devices, ncclEvents_[key], ncclStreams_[key]);
@@ -1083,11 +1074,7 @@
   // Work itself will create the CUDA events on all GPUs of tensors
   auto work = initWork(devices);
 
-<<<<<<< HEAD
-  if (isRecv) {
-=======
   if (commType == NCCLCommType::RECV) {
->>>>>>> 8bc0c755
     // Store references to outputs and futureNCCLCallbackStream to be used by
     // WorkNCCL::getFuture.
     work->outputs_ = std::make_shared<std::vector<at::Tensor>>(tensors);
@@ -1116,16 +1103,11 @@
     for (size_t i = 0; i < tensors.size(); ++i) {
       gpuGuard.set_index(devices[i].index());
       at::cuda::CUDAStream& ncclStream = ncclStreams_[key][i];
-<<<<<<< HEAD
-      C10D_NCCL_CHECK(
-          fn(tensors[i], ncclComms[i]->getNcclComm(), ncclStream));
-=======
       // For point-to-point communication, NCCL ranks can only
       // be 0 or 1.
       int p2pTargetRank = 1 - p2pRank;
       C10D_NCCL_CHECK(
           fn(tensors[i], ncclComms[i]->getNcclComm(), ncclStream, p2pTargetRank));
->>>>>>> 8bc0c755
     }
   }
 
@@ -1161,13 +1143,6 @@
 std::shared_ptr<ProcessGroup::Work> ProcessGroupNCCL::pointToPoint(
     std::vector<at::Tensor>& tensor,
     Fn fn,
-<<<<<<< HEAD
-    bool isRecv) {
-  return pointToPoint(
-      tensor,
-      fn,
-      isRecv,
-=======
     int peer,
     NCCLCommType type) {
   return pointToPoint(
@@ -1175,7 +1150,6 @@
       fn,
       peer,
       type,
->>>>>>> 8bc0c755
       [](std::vector<at::cuda::CUDAStream>&) {},
       [](std::vector<at::cuda::CUDAStream>&) {});
 }
@@ -1465,30 +1439,18 @@
       tensors,
       [&](at::Tensor& input,
           ncclComm_t comm,
-<<<<<<< HEAD
-          at::cuda::CUDAStream& stream) {
-=======
           at::cuda::CUDAStream& stream,
           int dst) {
->>>>>>> 8bc0c755
         return ncclSend(
             input.data_ptr(),
             input.numel(),
             getNcclDataType(input.scalar_type()),
-<<<<<<< HEAD
-            dstRank,
-            comm,
-            stream.stream());
-      },
-      /* isRecv */ false);
-=======
             dst,
             comm,
             stream.stream());
       },
       dstRank,
       NCCLCommType::SEND);
->>>>>>> 8bc0c755
   return ret;
 }
 
@@ -1501,30 +1463,18 @@
       tensors,
       [&](at::Tensor& output,
           ncclComm_t comm,
-<<<<<<< HEAD
-          at::cuda::CUDAStream& stream) {
-=======
           at::cuda::CUDAStream& stream,
           int src) {
->>>>>>> 8bc0c755
         return ncclRecv(
             output.data_ptr(),
             output.numel(),
             getNcclDataType(output.scalar_type()),
-<<<<<<< HEAD
-            srcRank,
-            comm,
-            stream.stream());
-      },
-      /* isRecv */ true);
-=======
             src,
             comm,
             stream.stream());
       },
       srcRank,
       NCCLCommType::RECV);
->>>>>>> 8bc0c755
   return ret;
 }
 #else
@@ -1558,7 +1508,6 @@
 void ProcessGroupNCCL::groupStart() {
 #if defined(NCCL_MAJOR) && (NCCL_MAJOR >= 2)
   C10D_NCCL_CHECK(ncclGroupStart());
-<<<<<<< HEAD
 #endif
   ++ncclActiveGroupCounter_;
 }
@@ -1567,16 +1516,6 @@
 #if defined(NCCL_MAJOR) && (NCCL_MAJOR >= 2)
   C10D_NCCL_CHECK(ncclGroupEnd());
 #endif
-=======
-#endif
-  ++ncclActiveGroupCounter_;
-}
-
-void ProcessGroupNCCL::groupEnd() {
-#if defined(NCCL_MAJOR) && (NCCL_MAJOR >= 2)
-  C10D_NCCL_CHECK(ncclGroupEnd());
-#endif
->>>>>>> 8bc0c755
   --ncclActiveGroupCounter_;
 }
 
