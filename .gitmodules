[submodule "third_party/pybind11"]
    ignore = dirty
    path = third_party/pybind11
    url = https://github.com/pybind/pybind11.git
[submodule "third_party/cub"]
    ignore = dirty
    path = third_party/cub
    url = https://github.com/NVlabs/cub.git
[submodule "third_party/eigen"]
    ignore = dirty
    path = third_party/eigen
    url = https://github.com/eigenteam/eigen-git-mirror.git
[submodule "third_party/googletest"]
    ignore = dirty
    path = third_party/googletest
    url = https://github.com/google/googletest.git
[submodule "third_party/benchmark"]
    ignore = dirty
    path = third_party/benchmark
    url = https://github.com/google/benchmark.git
[submodule "third_party/protobuf"]
    ignore = dirty
    path = third_party/protobuf
    url = https://github.com/protocolbuffers/protobuf.git
[submodule "third_party/ios-cmake"]
    ignore = dirty
    path = third_party/ios-cmake
    url = https://github.com/Yangqing/ios-cmake.git
[submodule "third_party/NNPACK"]
    ignore = dirty
    path = third_party/NNPACK
    url = https://github.com/Maratyszcza/NNPACK.git
[submodule "third_party/gloo"]
    ignore = dirty
    path = third_party/gloo
    url = https://github.com/facebookincubator/gloo
[submodule "third_party/NNPACK_deps/pthreadpool"]
    ignore = dirty
    path = third_party/pthreadpool
    url = https://github.com/Maratyszcza/pthreadpool.git
[submodule "third_party/NNPACK_deps/FXdiv"]
    ignore = dirty
    path = third_party/FXdiv
    url = https://github.com/Maratyszcza/FXdiv.git
[submodule "third_party/NNPACK_deps/FP16"]
    ignore = dirty
    path = third_party/FP16
    url = https://github.com/Maratyszcza/FP16.git
[submodule "third_party/NNPACK_deps/psimd"]
    ignore = dirty
    path = third_party/psimd
    url = https://github.com/Maratyszcza/psimd.git
[submodule "third_party/zstd"]
    ignore = dirty
    path = third_party/zstd
    url = https://github.com/facebook/zstd.git
[submodule "third-party/cpuinfo"]
    ignore = dirty
    path = third_party/cpuinfo
    url = https://github.com/pytorch/cpuinfo.git
[submodule "third_party/python-enum"]
    ignore = dirty
    path = third_party/python-enum
    url = https://github.com/PeachPy/enum34.git
[submodule "third_party/python-peachpy"]
    ignore = dirty
    path = third_party/python-peachpy
    url = https://github.com/Maratyszcza/PeachPy.git
[submodule "third_party/python-six"]
    ignore = dirty
    path = third_party/python-six
    url = https://github.com/benjaminp/six.git
[submodule "third_party/onnx"]
    ignore = dirty
    path = third_party/onnx
    url = https://github.com/onnx/onnx.git
[submodule "third_party/onnx-tensorrt"]
    ignore = dirty
    path = third_party/onnx-tensorrt
    url = https://github.com/onnx/onnx-tensorrt
[submodule "third_party/sleef"]
    ignore = dirty
    path = third_party/sleef
    url = https://github.com/shibatch/sleef
[submodule "third_party/ideep"]
    ignore = dirty
    path = third_party/ideep
    url = https://github.com/intel/ideep
[submodule "third_party/nccl/nccl"]
    ignore = dirty
    path = third_party/nccl/nccl
    url = https://github.com/NVIDIA/nccl
[submodule "third_party/gemmlowp/gemmlowp"]
    ignore = dirty
    path = third_party/gemmlowp/gemmlowp
    url = https://github.com/google/gemmlowp.git
[submodule "third_party/QNNPACK"]
    ignore = dirty
    path = third_party/QNNPACK
    url = https://github.com/pytorch/QNNPACK
[submodule "third_party/neon2sse"]
    ignore = dirty
    path = third_party/neon2sse
    url = https://github.com/intel/ARM_NEON_2_x86_SSE.git
[submodule "third_party/fbgemm"]
    ignore = dirty
    path = third_party/fbgemm
    url = https://github.com/pytorch/fbgemm
[submodule "third_party/foxi"]
    ignore = dirty
    path = third_party/foxi
    url = https://github.com/houseroad/foxi.git
[submodule "third_party/tbb"]
    path = third_party/tbb
    url = https://github.com/01org/tbb
    branch = tbb_2018
[submodule "android/libs/fbjni"]
    ignore = dirty
    path = android/libs/fbjni
    url = https://github.com/facebookincubator/fbjni.git
[submodule "third_party/XNNPACK"]
    ignore = dirty
    path = third_party/XNNPACK
    url = https://github.com/google/XNNPACK.git
[submodule "third_party/fmt"]
    ignore = dirty
    path = third_party/fmt
    url = https://github.com/fmtlib/fmt.git
[submodule "third_party/tensorpipe"]
    ignore = dirty
    path = third_party/tensorpipe
<<<<<<< HEAD
    url = https://github.com/pytorch/tensorpipe.git
[submodule "third_party/valgrind"]
    ignore = dirty
	path = third_party/valgrind
	url = https://sourceware.org/git/valgrind.git
[submodule "third_party/kineto"]
	ignore = dirty
	path = third_party/kineto
	url = https://github.com/pytorch/kineto
=======
    url = https://github.com/pytorch/tensorpipe.git
>>>>>>> dda95e69
<|MERGE_RESOLUTION|>--- conflicted
+++ resolved
@@ -129,16 +129,9 @@
 [submodule "third_party/tensorpipe"]
     ignore = dirty
     path = third_party/tensorpipe
-<<<<<<< HEAD
     url = https://github.com/pytorch/tensorpipe.git
-[submodule "third_party/valgrind"]
-    ignore = dirty
-	path = third_party/valgrind
-	url = https://sourceware.org/git/valgrind.git
+
 [submodule "third_party/kineto"]
-	ignore = dirty
 	path = third_party/kineto
-	url = https://github.com/pytorch/kineto
-=======
-    url = https://github.com/pytorch/tensorpipe.git
->>>>>>> dda95e69
+	url = https://github.com/ilia-cher/kineto
+	branch = ic_branch_2