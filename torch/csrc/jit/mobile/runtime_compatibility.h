--- conflicted
+++ resolved
@@ -1,18 +1,17 @@
 #pragma once
 
-<<<<<<< HEAD
-=======
 #include <c10/macros/Export.h>
 #include <c10/util/Optional.h>
 
->>>>>>> cab48494
 #include <memory>
 #include <unordered_map>
 
 namespace torch {
 namespace jit {
 
+// Struct storing metadata of an operator that can be useful for versioning
 struct OperatorInfo {
+  // The number of arguments within the schema of the op
   c10::optional<int> num_schema_args;
 };
 
