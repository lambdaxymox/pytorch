--- conflicted
+++ resolved
@@ -79,32 +79,100 @@
   ASSERT_TRUE(almostEqual(a_cpu, a_vulkan.cpu()));
 }
 
-// TEST(VulkanAPITest, conv2d) {
-//   auto OC = 2;
-//   auto C = 3;
-//   int64_t H = 3;
-//   int64_t W = 3;
-//   int64_t KH = 2;
-//   int64_t KW = 2;
-//   auto t_in = at::rand({1, C, H, W}, at::device(at::kCPU).dtype(at::kFloat));
-//   auto t_w = at::rand({OC, C, KH, KW}, at::device(at::kCPU).dtype(at::kFloat));
-//   auto t_b = at::zeros({OC}, at::device(at::kCPU).dtype(at::kFloat));
+TEST(VulkanAPITest, clamp) {
+  const auto a_cpu = at::rand({17, 197, 302, 5}, at::device(at::kCPU).dtype(at::kFloat));
+  const auto a_vulkan = a_cpu.vulkan();
+
+  const float min_value = 0.2f;
+  const float max_value = 0.8f;
+
+  const auto c_cpu = at::clamp(a_cpu, min_value, max_value);
+  const auto c_vulkan = at::clamp(a_vulkan, min_value, max_value);
+
+  ASSERT_TRUE(almostEqual(c_cpu, c_vulkan.cpu()));
+}
+
+TEST(VulkanAPITest, clamp_) {
+  const auto a_cpu = at::rand({17, 197, 302, 5}, at::device(at::kCPU).dtype(at::kFloat));
+  const auto a_vulkan = a_cpu.vulkan();
+
+  const float min_value = 0.2f;
+  const float max_value = 0.8f;
+
+  a_cpu.clamp_(min_value, max_value);
+  a_vulkan.clamp_(min_value, max_value);
+
+  ASSERT_TRUE(almostEqual(a_cpu, a_vulkan.cpu()));
+}
+
+// TEST(VulkanAPITest, conv2d_depthwise) {
+//   constexpr struct {
+//     uint32_t batches;
+//     uint32_t channels;
+//     uint32_t width;
+//     uint32_t height;
+
+//     std::vector<int64_t> size() const {
+//       return { batches, channels, width, height, };
+//     }
+//   } input {
+//     1u,
+//     3u,
+//     16u,
+//     16u,
+//   };
+
+//   constexpr struct {
+//     uint32_t output_channels;
+//     uint32_t input_channels;
+//     uint32_t width;
+//     uint32_t height;
+
+//     std::vector<int64_t> size() const {
+//       return { output_channels, input_channels, width, height, };
+//     }
+//   } weights {
+//     4u,
+//     input.channels,
+//     3u,
+//     3u,
+//   };
+
+//   const auto input_cpu = at::rand(input.size(), at::device(at::kCPU).dtype(at::kFloat));
+//   const auto weights_cpu = at::rand(weights.size(), at::device(at::kCPU).dtype(at::kFloat));
+//   const auto bias_cpu = at::zeros({4}, at::device(at::kCPU).dtype(at::kFloat));
+
 //   int64_t groups = 1;
 //   std::vector<int64_t> stride{1, 1};
 //   std::vector<int64_t> padding{0, 0};
 //   std::vector<int64_t> dilation{1, 1};
 
-//   auto t_out_expected =
-//       at::conv2d(t_in, t_w, t_b, stride, padding, dilation, groups);
-//   auto tv_in = t_in.vulkan();
-//   auto tv_out = at::conv2d(tv_in, t_w, t_b, stride, padding, dilation, groups);
-//   auto t_out = tv_out.cpu();
-//   bool check = almostEqual(t_out, t_out_expected);
-//   if (!check) {
-//     std::cout << "expected:\n" << t_out_expected << std::endl;
-//     std::cout << "got:\n" << t_out << std::endl;
-//   }
-//   ASSERT_TRUE(check);
+//   const auto output_cpu = at::conv2d(
+//       input_cpu,
+//       weights_cpu,
+//       bias_cpu,
+//       stride,
+//       padding,
+//       dilation,
+//       groups);
+
+//   const auto output_vulkan = at::conv2d(
+//       input_cpu.vulkan(),
+//       weights_cpu,
+//       bias_cpu,
+//       stride,
+//       padding,
+//       dilation,
+//       groups);
+
+//   // const bool check = almostEqual(output_cpu, output_vulkan.cpu());
+
+//   // if (!check) {
+//   //   std::cout << "expected:\n" << output_cpu << std::endl;
+//   //   std::cout << "got:\n" << output_vulkan.cpu() << std::endl;
+//   // }
+
+//   // ASSERT_TRUE(check);
 // }
 
 TEST(VulkanAPITest, copy) {
@@ -140,44 +208,6 @@
   ASSERT_TRUE(almostEqual(a_cpu, a_vulkan.cpu()));
 }
 
-<<<<<<< HEAD
-=======
-TEST(VulkanAPITest, clamp) {
-  const auto a_cpu = at::rand({17, 197, 302, 5}, at::device(at::kCPU).dtype(at::kFloat));
-  const auto a_vulkan = a_cpu.vulkan();
-
-  const float min_value = 0.2f;
-  const float max_value = 0.8f;
-
-  const auto c_cpu = at::clamp(a_cpu, min_value, max_value);
-  const auto c_vulkan = at::clamp(a_vulkan, min_value, max_value);
-
-  ASSERT_TRUE(almostEqual(c_cpu, c_vulkan.cpu()));
-}
-
-TEST(VulkanAPITest, clamp_) {
-  const auto a_cpu = at::rand({17, 197, 302, 5}, at::device(at::kCPU).dtype(at::kFloat));
-  const auto a_vulkan = a_cpu.vulkan();
-
-  const float min_value = 0.2f;
-  const float max_value = 0.8f;
-
-  a_cpu.clamp_(min_value, max_value);
-  a_vulkan.clamp_(min_value, max_value);
-
-  ASSERT_TRUE(almostEqual(a_cpu, a_vulkan.cpu()));
-}
-
-TEST(VulkanAPITest, copy) {
-  const auto cpu = at::rand({13, 17, 37, 19}, at::device(at::kCPU).dtype(at::kFloat));
-  ASSERT_TRUE(exactlyEqual(cpu, cpu.vulkan().cpu()));
-}
-
-TEST(VulkanAPITest, empty) {
-  ASSERT_NO_THROW(at::empty({1, 17, 41, 53}, at::device(at::kVulkan).dtype(at::kFloat)));
-}
-
->>>>>>> 009d8b2e
 } // namespace
 
 #endif /* USE_VULKAN_API */