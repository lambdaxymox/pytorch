#include <ATen/ATen.h>
#include <ATen/AccumulateType.h>
#include <ATen/NativeFunctions.h>
#include <ATen/TensorUtils.h>
#include <ATen/Utils.h>

#include <ATen/cuda/CUDABlas.h>
#include <ATen/cuda/CUDAContext.h>
#include <ATen/cuda/CUDAApplyUtils.cuh>

#include <ATen/native/cuda/vol2col.cuh>

namespace at {
namespace native {
namespace {

static inline void slow_conv_transpose3d_shape_check(
    const Tensor& input,
    const Tensor& grad_output,
    const Tensor& weight,
    const Tensor& bias,
    int kernel_depth,
    int kernel_width,
    int kernel_height,
    int stride_depth,
    int stride_width,
    int stride_height,
    int padding_depth,
    int padding_width,
    int padding_height,
    int dilation_depth,
    int dilation_width,
    int dilation_height,
    int output_padding_depth,
    int output_padding_width,
    int output_padding_height,
    int weight_nullable) {
  TORCH_CHECK(
      input.numel() != 0 && (input.dim() == 4 || input.dim() == 5),
      "non-empty 4D or 5D (batch mode) tensor expected for input, but got: ",
      input.sizes());
  TORCH_CHECK(
      stride_depth > 0 && stride_width > 0 && stride_height > 0,
      "stride should be greater than zero, but got stride_depth: ",
      stride_depth,
      " stride_height: ",
      stride_height,
      " stride_width: ",
      stride_width);
  TORCH_CHECK(
      dilation_depth > 0 && dilation_width > 0 && dilation_height > 0,
      "dilation should be greater than zero, but got dilation_depth: ",
      dilation_depth,
      ", dilation_height: ",
      dilation_height,
      ", dilation_width: ",
      dilation_width);
  TORCH_CHECK(
      (output_padding_depth < stride_depth ||
       output_padding_depth < dilation_depth) &&
          (output_padding_width < stride_width ||
           output_padding_width < dilation_width) &&
          (output_padding_height < stride_height ||
           output_padding_height < dilation_height),
      "output padding must be smaller than either stride or dilation,",
      " but got output_padding_depth: ",
      output_padding_depth,
      " output_padding_height: ",
      output_padding_height,
      " output_padding_width: ",
      output_padding_width,
      " stride_depth: ",
      stride_depth,
      " stride_height: ",
      stride_height,
      " stride_width: ",
      stride_width,
      " dilation_depth: ",
      dilation_depth,
      " dilation_height: ",
      dilation_height,
      " dilation_width: ",
      dilation_width);

  // number of input & output planes and kernel size is indirectly defined by
  // the weight tensor
  if (weight.defined()) {
    TORCH_CHECK(
        weight.numel() != 0 && weight.dim() == 5,
        "non-empty 5D (n_output_plane x n_input_plane ",
        "x kernel_depth x kernel_height x kernel_width) tensor ",
        "expected for weight, but got: ",
        weight.sizes());
    if (bias.defined()) {
      check_dim_size(bias, 1, 0, weight.size(1));
    }
  } else if (!weight_nullable) {
    AT_ERROR("weight tensor is expected to be non-nullable");
  }

  int ndim = input.dim();
  int dimf = 0;
  int dimd = 1;
  int dimh = 2;
  int dimw = 3;

  if (ndim == 5) {
    dimf++;
    dimd++;
    dimh++;
    dimw++;
  }

  if (weight.defined()) {
    const int64_t n_input_plane = weight.size(0);
    check_dim_size(input, ndim, dimf, n_input_plane);
  }

  int64_t input_width = input.size(dimw);
  int64_t input_height = input.size(dimh);
  int64_t input_depth = input.size(dimd);

  int64_t output_depth = (input_depth - 1) * stride_depth - 2 * padding_depth +
      (dilation_depth * (kernel_depth - 1) + 1) + output_padding_depth;
  int64_t output_height = (input_height - 1) * stride_height -
      2 * padding_height + (dilation_height * (kernel_height - 1) + 1) +
      output_padding_height;
  int64_t output_width = (input_width - 1) * stride_width - 2 * padding_width +
      (dilation_width * (kernel_width - 1) + 1) + output_padding_width;

  if (output_depth < 1 || output_width < 1 || output_height < 1) {
    AT_ERROR(
        "Given input size per channel: (",
        input_depth,
        " x ",
        input_height,
        " x ",
        input_width,
        "). Calculated output size per channel: (",
        output_depth,
        " x ",
        output_height,
        " x ",
        output_width,
        "). Output size is too small");
  }

  if (grad_output.defined()) {
    if (weight.defined()) {
      const int64_t n_output_plane = weight.size(1);
      check_dim_size(grad_output, ndim, dimf, n_output_plane);
    } else if (bias.defined()) {
      const int64_t n_output_plane = bias.size(0);
      check_dim_size(grad_output, ndim, dimf, n_output_plane);
    }
    check_dim_size(grad_output, ndim, dimd, output_depth);
    check_dim_size(grad_output, ndim, dimh, output_height);
    check_dim_size(grad_output, ndim, dimw, output_width);
  }
}

void slow_conv_transpose3d_out_cuda_template(
    Tensor& output,
    const Tensor& input_,
    const Tensor& weight_,
    IntArrayRef kernel_size,
    const Tensor& bias,
    IntArrayRef stride,
    IntArrayRef padding,
    IntArrayRef output_padding,
    IntArrayRef dilation,
    Tensor& finput,
    Tensor& fgrad_input) {
  TORCH_CHECK(
      kernel_size.size() == 3,
      "It is expected kernel_size equals to 3, but got size ",
      kernel_size.size());

  TORCH_CHECK(
      dilation.size() == 3,
      "It is expected dilation equals to 3, but got size ",
      dilation.size());

  TORCH_CHECK(
      padding.size() == 3,
      "It is expected padding equals to 3, but got size ",
      padding.size());

  TORCH_CHECK(
      stride.size() == 3,
      "It is expected stride equals to 3, but got size ",
      stride.size());

  TORCH_CHECK(
      output_padding.size() == 3,
      "It is expected stride equals to 3, but got size ",
      output_padding.size());

  int64_t kernel_depth = kernel_size[0];
  int64_t kernel_height = kernel_size[1];
  int64_t kernel_width = kernel_size[2];
  int64_t dilation_depth = dilation[0];
  int64_t dilation_height = dilation[1];
  int64_t dilation_width = dilation[2];
  int64_t padding_depth = padding[0];
  int64_t padding_height = padding[1];
  int64_t padding_width = padding[2];
  int64_t stride_depth = stride[0];
  int64_t stride_height = stride[1];
  int64_t stride_width = stride[2];
  int64_t output_padding_depth = output_padding[0];
  int64_t output_padding_height = output_padding[1];
  int64_t output_padding_width = output_padding[2];

  Tensor columns = finput;
  Tensor ones = fgrad_input;

  int n_input_plane = weight_.size(0);
  int n_output_plane = weight_.size(1);

  TensorArg input_arg{input_, "input", 1}, output_arg{output, "output", 2},
      weight_arg{weight_, "weight", 3}, bias_arg{bias, "bias", 4},
      columns_arg{columns, "columns", 5}, ones_arg{ones, "ones", 6};

  checkAllSameGPU(
      "slow_conv_transpose3d_out_cuda",
      {input_arg, output_arg, weight_arg, bias_arg, columns_arg, ones_arg});

  slow_conv_transpose3d_shape_check(
      input_,
      Tensor(),
      weight_,
      bias,
      kernel_depth,
      kernel_width,
      kernel_height,
      stride_depth,
      stride_width,
      stride_height,
      padding_depth,
      padding_width,
      padding_height,
      dilation_depth,
      dilation_width,
      dilation_height,
      output_padding_depth,
      output_padding_width,
      output_padding_height,
      0);

  TORCH_CHECK(
      !bias.defined() || bias.is_contiguous(),
      "bias tensor has to be contiguous");

  Tensor input = input_.contiguous();
  Tensor weight = weight_.contiguous();

  int is_batch = false;
  if (input.dim() == 4) {
    // Force batch
    is_batch = true;
    input.resize_(
        {1, input.size(0), input.size(1), input.size(2), input.size(3)});
  }

  int64_t input_width = input.size(4);
  int64_t input_height = input.size(3);
  int64_t input_depth = input.size(2);

  int64_t output_depth = (input_depth - 1) * stride_depth - 2 * padding_depth +
      (dilation_depth * (kernel_depth - 1) + 1) + output_padding_depth;
  int64_t output_height = (input_height - 1) * stride_height -
      2 * padding_height + (dilation_height * (kernel_height - 1) + 1) +
      output_padding_height;
  int64_t output_width = (input_width - 1) * stride_width - 2 * padding_width +
      (dilation_width * (kernel_width - 1) + 1) + output_padding_width;

  // Batch size + input planes
  int64_t batch_size = input.size(0);

  // Resize output
  output.resize_(
      {batch_size, n_output_plane, output_depth, output_height, output_width});

  // Resize temporary columns
  columns.resize_({n_output_plane * kernel_width * kernel_height * kernel_depth,
                   input_depth * input_height * input_width});

  // Define a buffer of ones, for bias accumulation
  // Note: this buffer can be shared with other modules, it only ever gets
  // increased, and always contains ones.
  if (ones.dim() != 3 ||
      ones.size(0) * ones.size(1) * ones.size(2) <
          output_depth * output_height * output_width) {
    // Resize plane and fill with ones...
    ones.resize_({output_depth, output_height, output_width});
    ones.fill_(1);
  }

  AT_DISPATCH_FLOATING_TYPES_AND2(kHalf, kBFloat16,
      input.scalar_type(), "slow_conv_transpose3d_out_cuda", [&] {
        using accscalar_t = at::acc_type<scalar_t, true>;

        // Helpers
        Tensor input_n;
        Tensor output_n;

        // For each elt in batch, do:
        for (int elt = 0; elt < batch_size; elt++) {
          // Matrix mulitply per output:
          input_n = input.select(0, elt);
          output_n = output.select(0, elt);

          // M,N,K are dims of matrix A and B
          // (see http://docs.nvidia.com/cuda/cublas/#cublas-lt-t-gt-gemm)
          int64_t m =
              weight.size(1) * weight.size(2) * weight.size(3) * weight.size(4);
          int64_t n = columns.size(1);
          int64_t k = weight.size(0);

          // Do GEMM (note: this is a bit confusing because gemm assumes
          // column-major matrices)
          at::cuda::blas::gemm<scalar_t>(
              'n',
              't',
              n,
              m,
              k,
              static_cast<scalar_t>(1),
              input_n.data_ptr<scalar_t>(),
              n,
              weight.data_ptr<scalar_t>(),
              m,
              static_cast<scalar_t>(0),
              columns.data_ptr<scalar_t>(),
              n);

          // Unpack columns back into input:
          at::native::col2vol<scalar_t, accscalar_t>(
              at::cuda::getCurrentCUDAStream(),
              columns.data_ptr<scalar_t>(),
              n_output_plane,
              output_depth,
              output_height,
              output_width,
              input_depth,
              input_height,
              input_width,
              kernel_depth,
              kernel_height,
              kernel_width,
              padding_depth,
              padding_height,
              padding_width,
              stride_depth,
              stride_height,
              stride_width,
              dilation_depth,
              dilation_height,
              dilation_width,
              output_n.data_ptr<scalar_t>());

          // Do Bias after:
          // M,N,K are dims of matrix A and B
          // (see http://docs.nvidia.com/cuda/cublas/#cublas-lt-t-gt-gemm)
          int64_t m_ = n_output_plane;
          int64_t n_ = output_depth * output_height * output_width;
          int64_t k_ = 1;

          // Do GEMM (note: this is a bit confusing because gemm assumes
          // column-major matrices)
          if (bias.defined()) {
            at::cuda::blas::gemm<scalar_t>(
                't',
                'n',
                n_,
                m_,
                k_,
                static_cast<scalar_t>(1),
                ones.data_ptr<scalar_t>(),
                k_,
                bias.data_ptr<scalar_t>(),
                k_,
                static_cast<scalar_t>(1),
                output_n.data_ptr<scalar_t>(),
                n_);
          }
        }

        // Resize output
        if (is_batch) {
          output.resize_(
              {n_output_plane, output_depth, output_height, output_width});
          input.resize_(
              {n_input_plane, input_depth, input_height, input_width});
        }
      });
}

void slow_conv_transpose3d_backward_out_cuda_template(
    const Tensor& input_,
    const Tensor& grad_output_,
    Tensor& grad_input,
    const Tensor& weight_,
    const Tensor& finput,
    const Tensor& fgrad_input,
    IntArrayRef kernel_size,
    IntArrayRef stride,
    IntArrayRef padding,
    IntArrayRef output_padding,
    IntArrayRef dilation) {
  TORCH_CHECK(
      kernel_size.size() == 3,
      "It is expected kernel_size equals to 3, but got size ",
      kernel_size.size());

  TORCH_CHECK(
      dilation.size() == 3,
      "It is expected dilation equals to 3, but got size ",
      dilation.size());

  TORCH_CHECK(
      padding.size() == 3,
      "It is expected padding equals to 3, but got size ",
      padding.size());

  TORCH_CHECK(
      stride.size() == 3,
      "It is expected stride equals to 3, but got size ",
      stride.size());

  TORCH_CHECK(
      output_padding.size() == 3,
      "It is expected stride equals to 3, but got size ",
      output_padding.size());

  Tensor grad_columns = finput;

  int n_input_plane = weight_.size(0);
  int n_output_plane = weight_.size(1);

  int64_t kernel_depth = kernel_size[0];
  int64_t kernel_height = kernel_size[1];
  int64_t kernel_width = kernel_size[2];
  int64_t dilation_depth = dilation[0];
  int64_t dilation_height = dilation[1];
  int64_t dilation_width = dilation[2];
  int64_t padding_depth = padding[0];
  int64_t padding_height = padding[1];
  int64_t padding_width = padding[2];
  int64_t stride_depth = stride[0];
  int64_t stride_height = stride[1];
  int64_t stride_width = stride[2];
  int64_t output_padding_depth = output_padding[0];
  int64_t output_padding_height = output_padding[1];
  int64_t output_padding_width = output_padding[2];

  TensorArg input_arg{input_, "input", 1},
      grad_output_arg{grad_output_, "grad_output", 2},
      weight_arg{weight_, "weight", 3},
      grad_columns_arg{grad_columns, "grad_columns", 4},
      grad_input_arg{grad_input, "grad_input", 5};

  checkAllSameGPU(
      "slow_conv_transpose3d_backward_out_cuda",
      {input_arg,
       grad_output_arg,
       weight_arg,
       grad_columns_arg,
       grad_input_arg});

  slow_conv_transpose3d_shape_check(
      input_,
      grad_output_,
      weight_,
      Tensor(),
      kernel_depth,
      kernel_width,
      kernel_height,
      stride_depth,
      stride_width,
      stride_height,
      padding_depth,
      padding_width,
      padding_height,
      dilation_depth,
      dilation_width,
      dilation_height,
      output_padding_depth,
      output_padding_width,
      output_padding_height,
      0);

  Tensor input = input_.contiguous();
  Tensor grad_output = grad_output_.contiguous();
  Tensor weight = weight_.contiguous();

  bool is_batch = false;
  if (input.dim() == 4) {
    // Force batch
    is_batch = true;
    input.resize_(
        {1, input.size(0), input.size(1), input.size(2), input.size(3)});
    grad_output.resize_({1,
                         grad_output.size(0),
                         grad_output.size(1),
                         grad_output.size(2),
                         grad_output.size(3)});
  }

  int64_t input_width = input.size(4);
  int64_t input_height = input.size(3);
  int64_t input_depth = input.size(2);
  int64_t output_depth = (input_depth - 1) * stride_depth - 2 * padding_depth +
      (dilation_depth * (kernel_depth - 1) + 1) + output_padding_depth;
  int64_t output_height = (input_height - 1) * stride_height -
      2 * padding_height + (dilation_height * (kernel_height - 1) + 1) +
      output_padding_height;
  int64_t output_width = (input_width - 1) * stride_width - 2 * padding_width +
      (dilation_width * (kernel_width - 1) + 1) + output_padding_width;

  // Batch size + input planes
  int64_t batch_size = input.size(0);

  // Resize output
  grad_input.resize_(
      {batch_size, n_input_plane, input_depth, input_height, input_width});

  // Resize temporary columns
  grad_columns.resize_(
      {n_output_plane * kernel_width * kernel_height * kernel_depth,
       input_depth * input_height * input_width});

  AT_DISPATCH_FLOATING_TYPES_AND2(kHalf, kBFloat16,
      input.scalar_type(), "slow_conv_transpose3d_backward_out_cuda", [&] {
        // Helpers
        Tensor grad_input_n;
        Tensor grad_output_n;

        // For each elt in batch, do:
        for (int elt = 0; elt < batch_size; elt++) {
          // Matrix mulitply per sample:
          grad_input_n = grad_input.select(0, elt);
          grad_output_n = grad_output.select(0, elt);

          if (kernel_depth != 1 || kernel_height != 1 || kernel_width != 1 ||
              stride_depth != 1 || stride_height != 1 || stride_width != 1 ||
              dilation_depth != 1 || dilation_height != 1 ||
              dilation_width != 1 || padding_depth != 0 ||
              padding_height != 0 || padding_width != 0) {
            // Extract columns:
            at::native::vol2col<scalar_t>(
                at::cuda::getCurrentCUDAStream(),
                grad_output_n.data_ptr<scalar_t>(),
                n_output_plane,
                output_depth,
                output_height,
                output_width,
                input_depth,
                input_height,
                input_width,
                kernel_depth,
                kernel_height,
                kernel_width,
                padding_depth,
                padding_height,
                padding_width,
                stride_depth,
                stride_height,
                stride_width,
                dilation_depth,
                dilation_height,
                dilation_width,
                grad_columns.data_ptr<scalar_t>());
          }

          // M,N,K are dims of matrix A and B
          // (see http://docs.nvidia.com/cuda/cublas/#cublas-lt-t-gt-gemm)
          int64_t m = weight.size(0);
          int64_t n = grad_columns.size(1);
          int64_t k =
              weight.size(1) * weight.size(2) * weight.size(3) * weight.size(4);

          // Do GEMM (note: this is a bit confusing because gemm assumes
          // column-major matrices)
          auto gemm_in_ptr =
              (kernel_depth != 1 || kernel_height != 1 || kernel_width != 1 ||
               stride_depth != 1 || stride_height != 1 || stride_width != 1 ||
               dilation_depth != 1 || dilation_height != 1 ||
               dilation_width != 1 || padding_depth != 0 ||
               padding_height != 0 || padding_width != 0)
              ? grad_columns.data_ptr<scalar_t>()
              : grad_output_n.data_ptr<scalar_t>();
          at::cuda::blas::gemm<scalar_t>(
              'n',
              'n',
              n,
              m,
              k,
              static_cast<scalar_t>(1),
              gemm_in_ptr,
              n,
              weight.data_ptr<scalar_t>(),
              k,
              static_cast<scalar_t>(0),
              grad_input_n.data_ptr<scalar_t>(),
              n);
        }

        // Resize output
        if (is_batch) {
          grad_output.resize_(
              {n_output_plane, output_depth, output_height, output_width});
          input.resize_(
              {n_input_plane, input_depth, input_height, input_width});
          grad_input.resize_(
              {n_input_plane, input_depth, input_height, input_width});
        }
      });
}

void slow_conv_transpose3d_acc_grad_parameters_cuda(
    const Tensor& input_,
    const Tensor& grad_output_,
    Tensor& grad_weight,
    Tensor& grad_bias,
    const Tensor& finput,
    const Tensor& fgrad_input,
    IntArrayRef kernel_size,
    IntArrayRef stride,
    IntArrayRef padding,
    IntArrayRef output_padding,
    IntArrayRef dilation,
    int scale_) {
  TORCH_CHECK(
      kernel_size.size() == 3,
      "It is expected kernel_size equals to 3, but got size ",
      kernel_size.size());

  TORCH_CHECK(
      dilation.size() == 3,
      "It is expected dilation equals to 3, but got size ",
      dilation.size());

  TORCH_CHECK(
      padding.size() == 3,
      "It is expected padding equals to 3, but got size ",
      padding.size());

  TORCH_CHECK(
      stride.size() == 3,
      "It is expected stride equals to 3, but got size ",
      stride.size());

  TORCH_CHECK(
      output_padding.size() == 3,
      "It is expected stride equals to 3, but got size ",
      output_padding.size());

  int64_t kernel_depth = kernel_size[0];
  int64_t kernel_height = kernel_size[1];
  int64_t kernel_width = kernel_size[2];
  int64_t dilation_depth = dilation[0];
  int64_t dilation_height = dilation[1];
  int64_t dilation_width = dilation[2];
  int64_t padding_depth = padding[0];
  int64_t padding_height = padding[1];
  int64_t padding_width = padding[2];
  int64_t stride_depth = stride[0];
  int64_t stride_height = stride[1];
  int64_t stride_width = stride[2];
  int64_t output_padding_depth = output_padding[0];
  int64_t output_padding_height = output_padding[1];
  int64_t output_padding_width = output_padding[2];

  Tensor columns = finput;
  Tensor ones = fgrad_input;

  TensorArg input_arg{input_, "input", 1},
      grad_output_arg{grad_output_, "grad_output", 2},
      grad_weight_arg{grad_weight, "grad_weight", 3},
      grad_bias_arg{grad_bias, "grad_bias", 4},
      columns_arg{columns, "columns", 5}, ones_arg{ones, "ones", 6};

  checkAllSameGPU(
      "slow_conv_transpose3d_acc_grad_parameters_cuda",
      {input_arg,
       grad_output_arg,
       grad_weight_arg,
       grad_bias_arg,
       columns_arg,
       ones_arg});

  slow_conv_transpose3d_shape_check(
      input_,
      grad_output_,
      grad_weight,
      grad_bias,
      kernel_depth,
      kernel_width,
      kernel_height,
      stride_depth,
      stride_width,
      stride_height,
      padding_depth,
      padding_width,
      padding_height,
      dilation_depth,
      dilation_width,
      dilation_height,
      output_padding_depth,
      output_padding_width,
      output_padding_height,
      1);

  int n_output_plane;
  if (grad_weight.defined()) {
    n_output_plane = grad_weight.size(1);
  } else if (grad_bias.defined()) {
    n_output_plane = grad_bias.size(0);
  } else {
    return;
  }

  if (grad_weight.defined()) {
    TORCH_CHECK(
        grad_weight.is_contiguous(), "grad_weight needs to be contiguous");
  }
  if (grad_bias.defined()) {
    TORCH_CHECK(grad_bias.is_contiguous(), "grad_bias needs to be contiguous");
    TORCH_CHECK(ones.is_contiguous(), "ones needs to be contiguous");
  }

  Tensor input = input_.contiguous();
  Tensor grad_output = grad_output_.contiguous();

  bool is_batch = false;
  if (input.dim() == 4) {
    // Force batch
    is_batch = true;
    input.resize_(
        {1, input.size(0), input.size(1), input.size(2), input.size(3)});
    grad_output.resize_({1,
                         grad_output.size(0),
                         grad_output.size(1),
                         grad_output.size(2),
                         grad_output.size(3)});
  }

  int64_t input_width = input.size(4);
  int64_t input_height = input.size(3);
  int64_t input_depth = input.size(2);

  int64_t output_depth = (input_depth - 1) * stride_depth - 2 * padding_depth +
      (dilation_depth * (kernel_depth - 1) + 1) + output_padding_depth;
  int64_t output_height = (input_height - 1) * stride_height -
      2 * padding_height + (dilation_height * (kernel_height - 1) + 1) +
      output_padding_height;
  int64_t output_width = (input_width - 1) * stride_width - 2 * padding_width +
      (dilation_width * (kernel_width - 1) + 1) + output_padding_width;

  // Batch size + input planes
  int64_t batch_size = input.size(0);

  // Define a buffer of ones, for bias accumulation
  if (ones.dim() != 3 ||
      ones.size(0) * ones.size(1) * ones.size(2) <
          output_depth * output_height * output_width) {
    // Resize plane and fill with ones...
    ones.resize_({output_depth, output_height, output_width});
    ones.fill_(1);
  }

  // Resize temporary columns
  columns.resize_({n_output_plane * kernel_width * kernel_height * kernel_depth,
                   input_depth * input_height * input_width});

  AT_DISPATCH_FLOATING_TYPES_AND2(kHalf, kBFloat16,
      input.scalar_type(),
      "slow_conv_transpose3d_acc_grad_parameters_cuda",
      [&] {
        // Helpers
        Tensor input_n;
        Tensor grad_output_n;

        scalar_t scale = static_cast<scalar_t>(scale_);

        // For each elt in batch, do:
        for (int elt = 0; elt < batch_size; elt++) {
          // Matrix mulitply per output:
          grad_output_n = grad_output.select(0, elt);

          // Do Weight:
          if (grad_weight.defined()) {
            // Matrix mulitply per output:
            input_n = input.select(0, elt);

            if (kernel_depth != 1 || kernel_height != 1 || kernel_width != 1 ||
                stride_depth != 1 || stride_height != 1 || stride_width != 1 ||
                dilation_depth != 1 || dilation_height != 1 ||
                dilation_width != 1 || padding_depth != 0 ||
                padding_height != 0 || padding_width != 0) {
              // Extract columns:
              at::native::vol2col<scalar_t>(
                  at::cuda::getCurrentCUDAStream(),
                  grad_output_n.data_ptr<scalar_t>(),
                  n_output_plane,
                  output_depth,
                  output_height,
                  output_width,
                  input_depth,
                  input_height,
                  input_width,
                  kernel_depth,
                  kernel_height,
                  kernel_width,
                  padding_depth,
                  padding_height,
                  padding_width,
                  stride_depth,
                  stride_height,
                  stride_width,
                  dilation_depth,
                  dilation_height,
                  dilation_width,
                  columns.data_ptr<scalar_t>());
            }

            // M,N,K are dims of matrix A and B
            // (see http://docs.nvidia.com/cuda/cublas/#cublas-lt-t-gt-gemm)
            int64_t n = columns.size(0); // n_output_plane * kt * kh * kw
            int64_t m = input_n.size(0); // n_input_plane
            int64_t k = columns.size(1); // input_height * input_width

            // Do GEMM (note: this is a bit confusing because gemm assumes
            // column-major matrices)
            auto gemm_in_ptr =
                (kernel_depth != 1 || kernel_height != 1 || kernel_width != 1 ||
                 stride_depth != 1 || stride_height != 1 || stride_width != 1 ||
                 dilation_depth != 1 || dilation_height != 1 ||
                 dilation_width != 1 || padding_depth != 0 ||
                 padding_height != 0 || padding_width != 0)
                ? columns.data_ptr<scalar_t>()
                : grad_output_n.data_ptr<scalar_t>();
            at::cuda::blas::gemm<scalar_t>(
                't',
                'n',
                n,
                m,
                k,
                scale,
                gemm_in_ptr,
                k,
                input_n.data_ptr<scalar_t>(),
                k,
                static_cast<scalar_t>(1),
                grad_weight.data_ptr<scalar_t>(),
                n);
          }

          // Do Bias:
          if (grad_bias.defined()) {
            // M,N,K are dims of matrix A and B
            // (see http://docs.nvidia.com/cuda/cublas/#cublas-lt-t-gt-gemm)
            int64_t m_ = n_output_plane;
            int64_t k_ = output_depth * output_height * output_width;

            // Do GEMV (note: this is a bit confusing because gemv assumes
            // column-major matrices)
            at::cuda::blas::gemv<scalar_t>(
                't',
                k_,
                m_,
                scale,
                grad_output_n.data_ptr<scalar_t>(),
                k_,
                ones.data_ptr<scalar_t>(),
                1,
                static_cast<scalar_t>(1),
                grad_bias.data_ptr<scalar_t>(),
                1);
          }
        }

        // Resize
        if (is_batch) {
          grad_output.resize_(
              {n_output_plane, output_depth, output_height, output_width});
          input.resize_(
              {input.size(1), input_depth, input_height, input_width});
        }
      });
}

} // namespace

Tensor& slow_conv_transpose3d_out_cuda(const Tensor& input,
    const Tensor& weight,
    IntArrayRef kernel_size, const c10::optional<Tensor>& bias_opt,
    IntArrayRef stride,
    IntArrayRef padding,
    IntArrayRef output_padding,
    IntArrayRef dilation,
    Tensor& output) {
  // See [Note: hacky wrapper removal for optional tensor]
<<<<<<< HEAD
  const Tensor& bias = c10::value_or_else(bias_opt, [] {return Tensor();});
=======
  c10::MaybeOwned<Tensor> bias_maybe_owned = at::borrow_from_optional_tensor(bias_opt);
  const Tensor& bias = *bias_maybe_owned;
>>>>>>> 078fadaa

  Tensor finput = at::empty_like(input, LEGACY_CONTIGUOUS_MEMORY_FORMAT);
  Tensor fgrad = at::empty_like(input, LEGACY_CONTIGUOUS_MEMORY_FORMAT);

  slow_conv_transpose3d_out_cuda_template(
      output,
      input,
      weight,
      kernel_size,
      bias,
      stride,
      padding,
      output_padding,
      dilation,
      finput,
      fgrad);

  return output;
}

Tensor slow_conv_transpose3d_cuda(
    const Tensor& input,
    const Tensor& weight,
    IntArrayRef kernel_size, const c10::optional<Tensor>& bias_opt,
    IntArrayRef stride,
    IntArrayRef padding,
    IntArrayRef output_padding,
    IntArrayRef dilation) {
  // See [Note: hacky wrapper removal for optional tensor]
<<<<<<< HEAD
  const Tensor& bias = c10::value_or_else(bias_opt, [] {return Tensor();});
=======
  c10::MaybeOwned<Tensor> bias_maybe_owned = at::borrow_from_optional_tensor(bias_opt);
  const Tensor& bias = *bias_maybe_owned;
>>>>>>> 078fadaa

  Tensor output = at::empty_like(input, LEGACY_CONTIGUOUS_MEMORY_FORMAT);
  Tensor finput = at::empty_like(input, LEGACY_CONTIGUOUS_MEMORY_FORMAT);
  Tensor fgrad = at::empty_like(input, LEGACY_CONTIGUOUS_MEMORY_FORMAT);

  slow_conv_transpose3d_out_cuda_template(
      output,
      input,
      weight,
      kernel_size,
      bias,
      stride,
      padding,
      output_padding,
      dilation,
      finput,
      fgrad);

  return output;
}

std::tuple<Tensor&, Tensor&, Tensor&> slow_conv_transpose3d_backward_out_cuda(const Tensor& grad_output,
    const Tensor& input,
    const Tensor& weight,
    IntArrayRef kernel_size,
    IntArrayRef stride,
    IntArrayRef padding,
    IntArrayRef output_padding,
    IntArrayRef dilation,
    const Tensor& finput,
    const Tensor& fgrad,
    Tensor& grad_input,
    Tensor& grad_weight,
    Tensor& grad_bias) {
  if (grad_input.defined()) {
    slow_conv_transpose3d_backward_out_cuda_template(
        input,
        grad_output,
        grad_input,
        weight,
        finput,
        fgrad,
        kernel_size,
        stride,
        padding,
        output_padding,
        dilation);
  }

  if (grad_weight.defined()) {
    grad_weight.resize_(weight.sizes());
    grad_weight.zero_();
  }

  if (grad_bias.defined()) {
    grad_bias.resize_({weight.size(1)});
    grad_bias.zero_();
  }

  if (grad_weight.defined() || grad_bias.defined()) {
    slow_conv_transpose3d_acc_grad_parameters_cuda(
        input,
        grad_output,
        grad_weight,
        grad_bias,
        finput,
        fgrad,
        kernel_size,
        stride,
        padding,
        output_padding,
        dilation,
        1);
  }

  return std::tuple<Tensor&, Tensor&, Tensor&>(
      grad_input, grad_weight, grad_bias);
}

std::tuple<Tensor, Tensor, Tensor> slow_conv_transpose3d_backward_cuda(
    const Tensor& grad_output,
    const Tensor& input,
    const Tensor& weight,
    IntArrayRef kernel_size,
    IntArrayRef stride,
    IntArrayRef padding,
    IntArrayRef output_padding,
    IntArrayRef dilation,
    const Tensor& finput,
    const Tensor& fgrad,
    std::array<bool, 3> output_mask) {
  Tensor grad_input;
  Tensor grad_weight;
  Tensor grad_bias;

  if (output_mask[0]) {
    grad_input = at::empty({0}, grad_output.options());
  } else {
    grad_input = Tensor();
  }

  if (output_mask[1]) {
    grad_weight = at::empty({0}, grad_output.options());
  } else {
    grad_weight = Tensor();
  }

  if (output_mask[2]) {
    grad_bias = at::empty({0}, grad_output.options());
  } else {
    grad_bias = Tensor();
  }

  if (grad_input.defined()) {
    slow_conv_transpose3d_backward_out_cuda_template(
        input,
        grad_output,
        grad_input,
        weight,
        finput,
        fgrad,
        kernel_size,
        stride,
        padding,
        output_padding,
        dilation);
  }

  if (grad_weight.defined()) {
    grad_weight.resize_(weight.sizes());
    grad_weight.zero_();
  }

  if (grad_bias.defined()) {
    grad_bias.resize_({weight.size(1)});
    grad_bias.zero_();
  }

  if (grad_weight.defined() || grad_bias.defined()) {
    slow_conv_transpose3d_acc_grad_parameters_cuda(
        input,
        grad_output,
        grad_weight,
        grad_bias,
        finput,
        fgrad,
        kernel_size,
        stride,
        padding,
        output_padding,
        dilation,
        1);
  }

  return std::tuple<Tensor, Tensor, Tensor>(grad_input, grad_weight, grad_bias);
}

} // namespace native
} // namespace at<|MERGE_RESOLUTION|>--- conflicted
+++ resolved
@@ -903,12 +903,8 @@
     IntArrayRef dilation,
     Tensor& output) {
   // See [Note: hacky wrapper removal for optional tensor]
-<<<<<<< HEAD
-  const Tensor& bias = c10::value_or_else(bias_opt, [] {return Tensor();});
-=======
   c10::MaybeOwned<Tensor> bias_maybe_owned = at::borrow_from_optional_tensor(bias_opt);
   const Tensor& bias = *bias_maybe_owned;
->>>>>>> 078fadaa
 
   Tensor finput = at::empty_like(input, LEGACY_CONTIGUOUS_MEMORY_FORMAT);
   Tensor fgrad = at::empty_like(input, LEGACY_CONTIGUOUS_MEMORY_FORMAT);
@@ -938,12 +934,8 @@
     IntArrayRef output_padding,
     IntArrayRef dilation) {
   // See [Note: hacky wrapper removal for optional tensor]
-<<<<<<< HEAD
-  const Tensor& bias = c10::value_or_else(bias_opt, [] {return Tensor();});
-=======
   c10::MaybeOwned<Tensor> bias_maybe_owned = at::borrow_from_optional_tensor(bias_opt);
   const Tensor& bias = *bias_maybe_owned;
->>>>>>> 078fadaa
 
   Tensor output = at::empty_like(input, LEGACY_CONTIGUOUS_MEMORY_FORMAT);
   Tensor finput = at::empty_like(input, LEGACY_CONTIGUOUS_MEMORY_FORMAT);
